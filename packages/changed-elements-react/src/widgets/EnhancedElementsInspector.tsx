--- conflicted
+++ resolved
@@ -31,13 +31,10 @@
 import "./ChangedElementsInspector.scss";
 import { TextEx } from "../NamedVersionSelector/TextEx.js";
 
-<<<<<<< HEAD
 // Need a copy for the frontend until we have a common package
 export enum ExtendedTypeOfChange {
   Driven = 64,
 }
-=======
->>>>>>> 27caa068
 
 export interface ChangedElementsInspectorProps {
   manager: VersionCompareManager;
@@ -851,18 +848,6 @@
   private _visualizeModelNodes = async (nodes: TreeNodeItem[], options?: FilterOptions): Promise<void> => {
     // Handle model nodes: Get the children entries they already have into an array
     const modelIds = new Set(nodes.map((value) => value.id));
-<<<<<<< HEAD
-    const allEntries = this.props.dataProvider.getEntriesWithModelIds(modelIds, (_) => true);
-    const entries = this.props.dataProvider.getEntriesWithModelIds(modelIds, filter);
-    const visualizationManager = this.props.manager.visualization?.getSingleViewVisualizationManager();
-
-    // TODO: Driven elements should be treated appropriately for special highlighting
-    const drivenElements = this.props.manager.changedElementsManager.getDrivenElements(allEntries);
-    const filteredDrivenElements = drivenElements.filter(filter);
-    entries.push(...filteredDrivenElements);
-
-    await visualizationManager?.setFocusedElements(entries);
-=======
     const opts = options ?? this.state.filterOptions;
 
     const includeFilter = (e: ChangedElementEntry) => this._includeFilter(e, opts);
@@ -873,7 +858,6 @@
 
     const visualizationManager = this.props.manager.visualization?.getSingleViewVisualizationManager();
     await visualizationManager?.setFocusedElements(visible, hidden);
->>>>>>> 27caa068
   };
 
   /**
@@ -1259,12 +1243,8 @@
     this._nodesUpdated.raiseEvent();
   };
 
-<<<<<<< HEAD
-  private _loadNodes = async (nodes: TreeNodeItem[]): Promise<void> => {
+  private readonly _loadNodes = async (nodes: TreeNodeItem[]): Promise<void> => {
     const startTime = new Date();
-=======
-  private readonly _loadNodes = async (nodes: TreeNodeItem[]): Promise<void> => {
->>>>>>> 27caa068
     await this.props.dataProvider.load(nodes);
     await this._reloadNodes();
     const endTime = new Date();
@@ -1368,13 +1348,9 @@
    * @param entries Entries to select.
    * @param directSelection Whether to do the selection directly in the iModel instead of the presentation layer.
    */
-<<<<<<< HEAD
-  private _selectEntry = (iModel: IModelConnection, entry: ChangedElementEntry): void => {
+  private readonly _selectEntry = (iModel: IModelConnection, entry: ChangedElementEntry): void => {
     iModel.selectionSet.emptyAll();
     iModel.selectionSet.add(entry.id);
-=======
-  private readonly _selectEntry = (iModel: IModelConnection, entry: ChangedElementEntry): void => {
->>>>>>> 27caa068
     Presentation.selection
       .replaceSelectionWithScope("ChangedElementsWidget", iModel, entry.id, "element")
       .catch(() => { });
