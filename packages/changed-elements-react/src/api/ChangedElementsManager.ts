/*---------------------------------------------------------------------------------------------
* Copyright (c) Bentley Systems, Incorporated. All rights reserved.
* See LICENSE.md in the project root for license terms and full copyright notice.
*--------------------------------------------------------------------------------------------*/
import { BeEvent, DbOpcode } from "@itwin/core-bentley";
import { QueryBinder, QueryRowFormat, TypeOfChange, type ChangedElements } from "@itwin/core-common";
import { IModelApp, IModelConnection, ModelState } from "@itwin/core-frontend";

import { ChangedElementEntry, ChangedElementEntryCache, type ChangedElement, type Checksums } from "./ChangedElementEntryCache.js";
import { ChangedElementsChildrenCache } from "./ChangedElementsChildrenCache.js";
import { ChangedElementsLabelsCache } from "./ChangedElementsLabelCache.js";
import { VersionCompareManager, VersionCompareProgressStage } from "./VersionCompareManager.js";
import { ProgressCoordinator } from "../widgets/ProgressCoordinator.js";

/** Properties that are not shown but still found by the agent */
const ignoredProperties = ["Checksum", "Version"];

/** Returns true if the element has the given type of change. */
export const hasTypeOfChange = (element: ChangedElement, toc: TypeOfChange) => {
  return (element.type & toc) !== 0;
};

/** Cleans properties that should be ignored in an element */
export const cleanIgnoredProperties = (element: ChangedElement): void => {
  if (element.properties === undefined) {
    return;
  }

  for (const prop of ignoredProperties) {
    element.properties?.delete(prop);
  }
};

/**
 * Goes through all elements and cleans up the type of change in case their properties
 * got flipped back and forth to the same values
 * @param changedElements
 */
export const cleanMergedElements = (changedElements: Map<string, ChangedElement>): void => {
  // Clone Ids to be able to work on map without side-effects
  const elementIds = [];
  // Need to do it in a loop in case there are too many elements
  // for the spread operator to be used instead
  for (const key of changedElements.keys()) {
    elementIds.push(key);
  }

  // Go through the elements and clean-up type of change
  for (const id of elementIds) {
    const currentElement = changedElements.get(id);
    if (currentElement === undefined) {
      // Shouldn't happen...
      continue;
    }

    // Clean properties that are hidden by presentation rules
    cleanIgnoredProperties(currentElement);

    if (
      (hasTypeOfChange(currentElement, TypeOfChange.Property) ||
        hasTypeOfChange(currentElement, TypeOfChange.Indirect)) &&
      (currentElement.properties === undefined ||
        currentElement.properties.size === 0)
    ) {
      // Properties got cleaned up due to checksums matching, change type of change
      currentElement.type &= ~TypeOfChange.Property;
      currentElement.type &= ~TypeOfChange.Indirect;
    }

    // If we have an update and the type of change is now 0 after clean-up, delete it
    if (
      currentElement.opcode === DbOpcode.Update &&
      currentElement.type === 0
    ) {
      changedElements.delete(id);
    }
  }
};

/**
 * Accumulates a single changed element in our changed elements map
 * @param changedElements Changed elements map to populate
 * @param elementId
 * @param opcode
 * @param classId
 * @param type
 * @param properties
 * @param modelId
 * @param forward Whether we are accumulating forward or backward
 * @param throwErrorOnInvalidOpcode Throw an error if we find an invalid opcode pairing
 */
export const accumulateChange = (
  changedElements: Map<string, ChangedElement>,
  elementId: string,
  opcode: DbOpcode,
  classId: string,
  type: number,
  properties: Map<string, Checksums> | undefined,
  modelId?: string,
  parent?: string,
  parentClassId?: string,
  forward?: boolean,
  throwErrorOnInvalidOpcode?: boolean,
): void => {
  if (!changedElements.has(elementId)) {
    changedElements.set(elementId, {
      id: elementId,
      opcode,
      classId,
      modelId,
      type,
      properties,
      parent,
      parentClassId,
    });
    return;
  }

  // Get current element
  const current = changedElements.get(elementId);
  if (!current) {
    throw new Error("Should be defined if we got here");
  }

  // Accumulate changes forward
  if (forward) {
    // If element was inserted in older changesets
    if (
      (current.opcode === DbOpcode.Insert && opcode === DbOpcode.Update) ||
      // Support Insert + Insert - happens due to schema change + overflow tables
      (current.opcode === DbOpcode.Insert && opcode === DbOpcode.Insert)
    ) {
      return;
    }

    // Accumulate type of change on updates when there's another update incoming
    if (
      (current.opcode === DbOpcode.Update && opcode === DbOpcode.Update) ||
      // Support Update + Insert - happens due to schema change + overflow tables - keep as update
      (current.opcode === DbOpcode.Update && opcode === DbOpcode.Insert)
    ) {
      // Merge type of change
      changedElements.set(elementId, {
        ...current,
        type: type | current.type,
        // When going forwards, the "current" value contains the older values of the element
        // So prioritize the passed properties
        properties: mergeProperties(properties, current.properties),
      });
      return;
    }

    // Got inserted and then got deleted, shouldn't show in results
    if (current.opcode === DbOpcode.Insert && opcode === DbOpcode.Delete) {
      changedElements.delete(elementId);
      return;
    }

    // Updated element then it was deleted, accumulate as a deletion
    if (current.opcode === DbOpcode.Update && opcode === DbOpcode.Delete) {
      changedElements.set(elementId, {
        ...current,
        // Don't care about changed properties for a deleted element
        properties: undefined,
        opcode: DbOpcode.Delete,
      });
      return;
    }

    // Delete + Insert may happen due to connectors logic, accept for now
    if (current.opcode === DbOpcode.Delete && opcode === DbOpcode.Insert) {
      changedElements.set(elementId, {
        ...current,
        // Merge properties in case some properties remained from updates before the delete
        properties: mergeProperties(properties, current.properties),
        opcode: DbOpcode.Update,
      });
      return;
    }
  } else {
    // Modified then found inserted in older version, keep it as an insert
    if (
      (opcode === DbOpcode.Insert && current.opcode === DbOpcode.Update) ||
      // Support Insert + Insert - happens due to schema change + overflow tables
      (opcode === DbOpcode.Insert && current.opcode === DbOpcode.Insert)
    ) {
      changedElements.set(elementId, {
        ...current,
        // Don't care about changed properties for an inserted element
        properties: undefined,
        opcode: DbOpcode.Insert,
      });
      return;
    }

    // Two updates, keep as is
    if (
      (opcode === DbOpcode.Update && current.opcode === DbOpcode.Update) ||
      // Support Update + Insert - happens due to schema change + overflow tables - keep as update
      (opcode === DbOpcode.Update && current.opcode === DbOpcode.Insert)
    ) {
      // Merge type of change
      changedElements.set(elementId, {
        ...current,
        opcode: DbOpcode.Update,
        type: type | current.type,
        // When going backwards, the "current" value contains the newest values of the element
        // So prioritize it
        properties: mergeProperties(current.properties, properties),
      });
      return;
    }

    // Element was inserted then deleted, should not show up
    if (opcode === DbOpcode.Insert && current.opcode === DbOpcode.Delete) {
      changedElements.delete(elementId);
      return;
    }

    // Update and then delete, we accumulate as a deletion
    if (opcode === DbOpcode.Update && current.opcode === DbOpcode.Delete) {
      changedElements.set(elementId, {
        ...current,
        // Don't care about changed properties for a deleted element
        properties: undefined,
        opcode: DbOpcode.Delete,
      });
      return;
    }

    // Delete + Insert may happen due to connectors logic, accept for now
    if (opcode === DbOpcode.Delete && current.opcode === DbOpcode.Insert) {
      changedElements.set(elementId, {
        ...current,
        // Merge properties in case some properties remained from updates before the delete
        properties: mergeProperties(current.properties, properties),
        opcode: DbOpcode.Update,
      });
    }
  }

  if (throwErrorOnInvalidOpcode) {
    throw new Error("Invalid combination of opcodes");
  }
};

/**
 * Merge property maps into single one
 * and ensure that checksums are different
 * @param newProps
 * @param oldProps
 */
export const mergeProperties = (
  newProps: Map<string, Checksums> | undefined,
  oldProps: Map<string, Checksums> | undefined,
): Map<string, Checksums> => {
  const allProps = new Set([
    ...(newProps?.keys() ?? []),
    ...(oldProps?.keys() ?? []),
  ]);
  const merged = new Map<string, Checksums>();
  for (const prop of allProps) {
    // Keep the old checksum if the new one is undefined
    const newChecksum: number | undefined =
      newProps?.get(prop)?.newChecksum ?? oldProps?.get(prop)?.newChecksum;
    // Keep the current new prop's old checksum if we are seeing this property for the first time
    // and no checksum is currently available in our old props
    const oldChecksum: number | undefined =
      oldProps?.get(prop)?.oldChecksum ?? newProps?.get(prop)?.oldChecksum;
    // Maintain changed properties that have checksum changes
    // If checksums are not provided by service, just accumulate all found props
    if (
      (newChecksum === undefined && oldChecksum === undefined) ||
      newChecksum !== oldChecksum
    ) {
      merged.set(prop, {
        newChecksum,
        oldChecksum,
      });
    }
  }
  return merged;
};

/**
 * Extract a map of properties for a given element
 * @param changeset
 * @param index
 * @returns
 */
export const extractProperties = (
  changeset: ChangedElements,
  index: number,
): Map<string, Checksums> | undefined => {
  if (changeset.opcodes[index] === DbOpcode.Update && changeset.properties) {
    const map: Map<string, Checksums> = new Map<string, Checksums>();
    if (changeset.properties[index] === undefined)
      return undefined;
    for (
      let propIndex = 0;
      propIndex < changeset.properties[index].length;
      ++propIndex
    ) {
      const property = changeset.properties[index][propIndex];
      // Checksums may or may not be available in change data
      // So handle them properly for out-of-date data
      const newChecksum = changeset.newChecksums
        ? changeset.newChecksums[index][propIndex]
        : undefined;
      const oldChecksum = changeset.oldChecksums
        ? changeset.oldChecksums[index][propIndex]
        : undefined;
      map.set(property, {
        newChecksum,
        oldChecksum,
      });
    }
    return map;
  }

  return undefined;
};

/**
 * Accumulate the changed elements from the given ChangedElements into the final entries map
 * @param changedElements Changed Elements Map to be populated
 * @param changeset ChangedElements for a given changeset
 * @param forward Accumulate forward or backwards
 */
export const accumulateChanges = (
  changedElements: Map<string, ChangedElement>,
  changeset: ChangedElements,
  forward?: boolean,
): void => {
  changeset.elements.forEach((elementId: string, index: number) => {
    const opcode = changeset.opcodes[index];
    const classId = changeset.classIds[index];
    const parentId =
      changeset.parentIds !== undefined
        ? changeset.parentIds[index]
        : undefined;
    const parentClassId =
      changeset.parentClassIds !== undefined
        ? changeset.parentClassIds[index]
        : undefined;
    const modelId =
      changeset.modelIds !== undefined ? changeset.modelIds[index] : undefined;
    const properties = extractProperties(changeset, index);
    let type = changeset.type[index] ?? 0;
    if (properties === undefined) {
      type &= ~TypeOfChange.Property;
    }
    accumulateChange(
      changedElements,
      elementId,
      opcode,
      classId,
      type,
      properties,
      modelId,
      parentId,
      parentClassId,
      forward,
    );
  });
};

/**
 * Maintains the changed elements of a comparison
 */
export class ChangedElementsManager {
  /** Computed entries of changed elements for given comparison */
  private _changedElements: Map<string, ChangedElement> = new Map<
    string,
    ChangedElement
  >();
  public get changedElements() {
    return this._changedElements;
  }

  public modelToParentModelMap: Map<string, string> | undefined;

  public elementToDrivenElement: Map<string, string[]> = new Map<string, string[]>();
  public setElementToDrivenElementMap(_map: Map<string, string[]>) {
    this.elementToDrivenElement = _map;
  }

  public elementDrivesElement: Map<string, string[]> = new Map<string, string[]>();
  public setElementDrivesElementMap(_map: Map<string, string[]>) {
    this.elementDrivesElement = _map;
  }

  /**
   *
   * @returns Set of parent model ids used to parent elements in UI tree
   */
  public getParentModels(): Set<string> {
    const set = new Set<string>();
    if (this.modelToParentModelMap === undefined) {
      return set;
    }

    for (const pair of this.modelToParentModelMap) {
      set.add(pair[1]);
    }
    return set;
  }

  private _changedModels: Set<string> | undefined;
  public get changedModels(): Set<string> | undefined {
    return this._changedModels;
  }

  private _unchangedModels: Set<string> | undefined;
  public get unchangedModels(): Set<string> | undefined {
    return this._unchangedModels;
  }

  private _entryCache: ChangedElementEntryCache;
  public get entryCache() {
    return this._entryCache;
  }

  private readonly _queryModelsChunkSize = 1000;

  private _progressLoadingEvent?: BeEvent<(message: string) => void>;

  /** Cache for labels of elements */
  public get labels(): ChangedElementsLabelsCache | undefined {
    return this.entryCache.labels;
  }

  /** Cache for child elements */
  public get childrenCache(): ChangedElementsChildrenCache | undefined {
    return this.entryCache.childrenCache;
  }

  constructor(private _manager: VersionCompareManager) {
    this._entryCache = new ChangedElementEntryCache(this._manager);
  }

  /**
   * Gets all changed property names found in all changed elements in the comparison
   */
  public getAllChangedPropertyNames(): Set<string> {
    const allProps = new Set<string>();
    this.changedElements.forEach((element: ChangedElement) => {
      if (element.properties !== undefined) {
        for (const prop of element.properties) {
          allProps.add(prop[0]);
        }
      }
    });
    return allProps;
  }

  /**
   * Generates entries for the accumulated changed elements by initializing the entry cache
   * @param currentIModel Current IModelConnection
   * @param targetIModel Target IModelConnection being compared against
   */
  public async generateEntries(
    currentIModel: IModelConnection,
    targetIModel: IModelConnection,
    progressCoordinator?: ProgressCoordinator<VersionCompareProgressStage>,
  ): Promise<void> {
    this._entryCache.initialize(
      currentIModel,
      targetIModel,
      this._changedElements,
      progressCoordinator,
      this._progressLoadingEvent,
    );
  }

  /** Query the geometric element 3d classes' id */
  private async _getGeometricElement3dClassId(iModel: IModelConnection): Promise<string | undefined> {
    const ecsql =
      "SELECT ECClassDef.ECInstanceId as geomId FROM meta.ECClassDef INNER JOIN meta.ECSchemaDef ON ECSchemaDef.ECInstanceId = ECClassDef.Schema.Id WHERE ECClassDef.Name = 'GeometricElement3d' AND ECSchemaDef.Name ='BisCore'";
    for await (const row of iModel.createQueryReader(ecsql, undefined, {
      rowFormat: QueryRowFormat.UseJsPropertyNames,
    })) {
      return row.geomId;
    }

    return undefined;
  }

  /**
   * Find the elements that are in the current Db
   * @param forward Whether we are comparing forward or backwards
   */
  private _getElementsInCurrent(forward: boolean): ChangedElement[] {
    const array = [...this._changedElements]
      .filter((entry: [string, ChangedElement]) => {
        return forward
          ? entry[1].opcode !== DbOpcode.Update
          : entry[1].opcode !== DbOpcode.Delete;
      })
      .map((entry: [string, ChangedElement]) => entry[1]);
    return array;
  }

  /**
   * Find the elements that are in the target Db
   * @param forward Whether we are comparing forward or backwards
   */
  private _getElementsInTarget(forward: boolean): ChangedElement[] {
    const array = [...this._changedElements]
      .filter((entry: [string, ChangedElement]) => {
        return forward
          ? entry[1].opcode === DbOpcode.Update
          : entry[1].opcode === DbOpcode.Delete;
      })
      .map((entry: [string, ChangedElement]) => entry[1]);
    return array;
  }

  private _getIds(changedElements: ChangedElement[]): string[] {
    return changedElements.map((entry: ChangedElement) => entry.id);
  }

  /**
   * Returns true if the change data already has model ids
   */
  private _dataHasModelIds = (): boolean => {
    for (const pair of this._changedElements) {
      if (pair[1].modelId !== undefined) {
        return true;
      }
    }
    return false;
  };

  /**
   * Returns a set of strings containing the model ids of the changed elements data
   */
  private _getModelsFromElements = (): Set<string> => {
    const models = new Set<string>();
    for (const pair of this._changedElements) {
      const modelId = pair[1].modelId;
      if (modelId !== undefined) {
        models.add(modelId);
      }
    }
    return models;
  };

  private _getDirectlyDrivenElements = (entries: ChangedElementEntry[]): ChangedElementEntry[] => {
    const relevantChangedElements = [];
    for (const entry of entries) {
      const key = `${entry.id}`;
      // const drivenElements = this.elementToDrivenElement.get(key);
      const drivenElements = this.elementDrivesElement.get(key);
      if (drivenElements) {
        // TODO: Seems like everything is using instance id without class id, that seems wrong...
        for (const instanceId of drivenElements) {
          const changedElement = this._entryCache.changedElementEntries.get(instanceId);
          if (changedElement) {
            relevantChangedElements.push(changedElement);
          }
        }
      }
    }
    return relevantChangedElements;
  }

  /**
   * Returns any elements (recursively) that were changed by direct changes of the given instances with multiple jumps
   * @param entries
   * @returns
   */
  public getDrivenElementsRecursive = (entries: ChangedElementEntry[]): ChangedElementEntry[] => {
    const relevantChangedElements = [];
    let currentElements = entries;
    while (currentElements.length > 0) {
      const drivenElements = this._getDirectlyDrivenElements(currentElements);
      if (drivenElements.length === 0) {
        break;
      }
      currentElements = drivenElements;
      relevantChangedElements.push(...drivenElements);
    }

    return relevantChangedElements;
  }

  /**
   * Returns any elements that were changed by direct changes of the given instances with multiple jumps
   * @param entries
   * @returns
   */
  public getDrivenElements = (entries: ChangedElementEntry[]): ChangedElementEntry[] => {
    return this._getDirectlyDrivenElements(entries);
  }

  /**
   * Get props for all elements and get changed models. Later on this data will be provided in the Changed Elements Service
   * @param currentIModel Current IModelConnection
   * @param targetIModel Target IModelConnection being compared to
   * @param forward Whether we are comparing a newer iModel or older
   * @param progressLoadingEvent Progress Loading event that will be raised whenever progress is done finding the changed models
   */
  private async findChangedModels(
    currentIModel: IModelConnection,
    targetIModel: IModelConnection,
    forward: boolean,
    progressCoordinator?: ProgressCoordinator<VersionCompareProgressStage>,
    progressLoadingEvent?: BeEvent<(message: string) => void>,
  ): Promise<Set<string>> {
    // If we have model ids in the data already, simply accumulate the models from it instead of querying
    if (this._dataHasModelIds()) {
      return this._getModelsFromElements();
    }

    // Query the changed models if not available
    const chunkSize = 800;
    const currentIds = this._getIds(this._getElementsInCurrent(forward));
    const targetIds = this._getIds(this._getElementsInTarget(forward));
    const allModelIds: Set<string> = new Set<string>();

    const steps: number =
      Math.floor(currentIds.length / chunkSize) +
      Math.floor(targetIds.length / chunkSize);
    const message =
      IModelApp.localization.getLocalizedString(
        "VersionCompare:versionCompare.msg_computingChangedModels",
      ) + " (";
    const outputProgressMessage = (current: number, max: number) => {
      const percentage = Math.floor((current / (max === 0 ? 1 : max)) * 100.0);
      if (progressLoadingEvent) {
        progressLoadingEvent.raiseEvent(message + percentage + "%)");
      }
    };

    const getModels = async (
      elementIds: string[],
      iModel: IModelConnection,
      modelIds: Set<string>,
      lastStep?: number,
    ) => {
      let ecsql =
        "SELECT Model as model, ECInstanceId as elemId FROM BisCore.Element WHERE ECInstanceId IN (";
      for (let i = 0; i < chunkSize; i++) {
        ecsql += "?,";
      }
      ecsql = ecsql.substr(0, ecsql.length - 1);
      ecsql += ")";

      for (let i = 0; i < elementIds.length; i += chunkSize) {
        let currentMax = i + chunkSize;
        if (currentMax > elementIds.length) {
          currentMax = elementIds.length;
        }
        const piece = elementIds.slice(i, currentMax);

        const currentStep = Math.floor(i / chunkSize);
        outputProgressMessage(
          lastStep ? lastStep + currentStep : currentStep,
          steps,
        );

        progressCoordinator?.updateProgress(
          VersionCompareProgressStage.ComputeChangedModels,
          Math.floor(((lastStep ?? 0) + currentStep) / (steps === 0 ? 1 : steps) * 100),
        );

        progressCoordinator?.updateProgress(
          VersionCompareProgressStage.ComputeChangedModels,
          Math.floor(((lastStep ?? 0) + currentStep) / (steps === 0 ? 1 : steps) * 100),
        );

        for await (const row of iModel.createQueryReader(ecsql, QueryBinder.from(piece), {
          rowFormat: QueryRowFormat.UseJsPropertyNames,
        })) {
          modelIds.add(row.model.id);
        }
      }
    };

    await getModels(currentIds, currentIModel, allModelIds);
    await getModels(
      targetIds,
      targetIModel,
      allModelIds,
      Math.floor(currentIds.length / chunkSize),
    );
    return allModelIds;
  }

  /**
   * Finds models that didn't change in the iModel
   * @param currentIModel Current IModelConnection
   * @param changedModels Changed models
   */
  private async findUnchangedModels(
    currentIModel: IModelConnection,
    changedModels: Set<string>,
  ) {
    const unchangedModels = new Set<string>();
    currentIModel.models.loaded.forEach((state: ModelState) => {
      if (!changedModels.has(state.id)) {
        unchangedModels.add(state.id);
      }
    });
    return unchangedModels;
  }

  /**
   * Returns all model ids of the given model classFullName array
   * @param iModel
   * @param modelClasses
   */
  private async _getModelsOfClasses(
    iModel: IModelConnection,
    modelClasses: string[],
  ): Promise<Set<string>> {
    const modelIds: string[] = [];
    for (const modelClass of modelClasses) {
      const ecsql = "SELECT ECInstanceId as modelId FROM " + modelClass;
      for await (const row of iModel.createQueryReader(ecsql, undefined, {
        rowFormat: QueryRowFormat.UseJsPropertyNames,
      })) {
        modelIds.push(row.modelId);
      }
    }
    return new Set(modelIds);
  }

  /**
   * Filters out the internal changed elements by the given model classes
   * @param currentIModel
   * @param targetIModel
   * @param modelClasses
   */
  private async _filterChangedElementsByModelClass(
    currentIModel: IModelConnection,
    targetIModel: IModelConnection,
    modelClasses: string[],
  ): Promise<void> {
    const currentModels = await this._getModelsOfClasses(
      currentIModel,
      modelClasses,
    );
    const targetModels = await this._getModelsOfClasses(
      targetIModel,
      modelClasses,
    );

    const toRemove: string[] = [];
    for (const pair of this._changedElements) {
      const elemModelId = pair[1].modelId;
      if (elemModelId !== undefined) {
        if (!currentModels.has(elemModelId) && !targetModels.has(elemModelId)) {
          toRemove.push(pair[0]);
        }
      }
    }
    for (const id of toRemove) {
      this._changedElements.delete(id);
    }
  }

  /**
   * Does the querying for the model Id of the given elements and update the entries in the map
   * @param iModel iModel to query
   * @param elementIds Element Ids to query for
   */
  private _queryAndUpdateModelIds = async (
    iModel: IModelConnection,
    elementIds: string[],
  ) => {
    let ecsql =
      "SELECT ECInstanceId as id, Model FROM Bis.Element WHERE ECInstanceId in (";
    elementIds.forEach(() => {
      ecsql = ecsql + "?,";
    });
    ecsql = ecsql.substr(0, ecsql.length - 1) + ")";
    for await (const row of iModel.createQueryReader(ecsql, QueryBinder.from(elementIds), {
      rowFormat: QueryRowFormat.UseJsPropertyNames,
    })) {
      const entry = this._changedElements.get(row.id);
      if (entry !== undefined) {
        entry.modelId = row.model.id;
      }
    }
  };

  /**
   * Obtains models and update the entries in bulk
   * @param iModel iModel to query
   * @param elementIds Element Ids to query for
   */
  private _queryAndUpdateModelsBulk = async (
    iModel: IModelConnection,
    elementIds: string[],
  ) => {
    const chunkSize = this._queryModelsChunkSize;
    if (elementIds.length < chunkSize) {
      await this._queryAndUpdateModelIds(iModel, elementIds);
      return;
    }

    for (let i = 0; i < elementIds.length; i += chunkSize) {
      const slice = elementIds.slice(
        i,
        i + chunkSize > elementIds.length ? undefined : i + chunkSize,
      );
      await this._queryAndUpdateModelIds(iModel, slice);
    }
  };

  /**
   * Query for the model Ids of elements that don't have it
   * This is a band-aid fix until we fix the addon to contain
   * deleted element model ids properly
   */
  private _fixModelIds = async (
    currentIModel: IModelConnection,
    targetIModel: IModelConnection,
  ) => {
    const currentElementsWithoutModels = [];
    const targetElementsWithoutModels = [];
    for (const pair of this._changedElements) {
      const entry = pair[1];
      const id = pair[0];
      if (entry.modelId === undefined || entry.modelId === "0") {
        if (entry.opcode === DbOpcode.Delete) {
          targetElementsWithoutModels.push(id);
        } else {
          currentElementsWithoutModels.push(id);
        }
      }
    }

    if (currentIModel && currentElementsWithoutModels.length !== 0) {
      await this._queryAndUpdateModelsBulk(
        currentIModel,
        currentElementsWithoutModels,
      );
    }
    if (targetIModel && targetElementsWithoutModels.length !== 0) {
      await this._queryAndUpdateModelsBulk(
        targetIModel,
        targetElementsWithoutModels,
      );
    }
  };

  /**
   * Whether or not the changed element data for a changeset contains type of change info
   * @param changeset
   * @returns
   */
  private _changesetContainsTypeOfChangeData = (changeset: ChangedElements) => {
    return changeset.type.some((toc: number) => toc !== 0);
  };

  /**
   * Whether or not the changed element data for a changeset contains property info
   * @param changeset
   * @returns
   */
  private _changesetContainsPropertyData = (changeset: ChangedElements) => {
    if (changeset.properties === undefined) {
      return false;
    }

    return changeset.properties.some((props: string[]) => props.length !== 0);
  };

  /**
   * Whether or not we should do clean up of merged elements depending on the data
   * present on the changed elements data
   * @param changesets
   * @returns
   */
  private _dataAllowsCleanupOfMergedElements = (changesets: ChangedElements[]) => {
    for (const changeset of changesets) {
      // If any of our changesets contain property data and type of change data
      // we are good to do cleanup
      if (
        this._changesetContainsPropertyData(changeset) &&
        this._changesetContainsTypeOfChangeData(changeset)
      ) {
        return true;
      }
    }
    return false;
  };

  /**
   * Takes an array of ChangedElements and computes the changed elements entries
   * The computation is done by accumulating change
   * @param changesets Array of Changed Elements
   * @param forward Pass true if comparison is forward (e.g. current iModel is older than the compared one)
   */
  public async setChangeSets(
    currentIModel: IModelConnection,
    targetIModel: IModelConnection,
    inputChangesets: ChangedElements[],
    wantedModelClasses?: string[],
    forward?: boolean,
    filterSpatial?: boolean,
  ): Promise<void> {
    this._changedElements.clear();

    const changesets = inputChangesets;
    changesets.forEach((changeset: ChangedElements) => {
      accumulateChanges(this._changedElements, changeset, forward);
    });

    // Clean merged elements that resulted in properties having the same checksums
    // Only do this if we have proper type of change data and properties
    if (this._dataAllowsCleanupOfMergedElements(changesets)) {
      cleanMergedElements(this._changedElements);
    }

    if (!this._manager.skipParentChildRelationships) {
      // Fix missing model Ids before we filter by model class
      await this._fixModelIds(currentIModel, targetIModel);
    }

    // Filter out changed elements that we don't care about given the model classes
    if (wantedModelClasses) {
      await this._filterChangedElementsByModelClass(
        currentIModel,
        targetIModel,
        wantedModelClasses,
      );
    }

    // Filter by spatial elements if we want
    if (filterSpatial && !this._manager.skipParentChildRelationships) {
      const geom3dId = await this._getGeometricElement3dClassId(currentIModel);
      if (!geom3dId) {
        return;
      }

      // Filter out elements that are not GeometricElement3d
      const ecsql =
        "SELECT SourceECInstanceId FROM meta.ClasshasAllBaseClasses WHERE TargetECInstanceId = " +
        geom3dId;
      const validClassIds = new Set<string>();
      for await (const row of currentIModel.createQueryReader(ecsql, undefined, {
        rowFormat: QueryRowFormat.UseJsPropertyNames,
      })) {
        validClassIds.add(row.sourceId);
      }
      // Filter elements that contain any class Id that has GeometricElement3d as base class
      const filteredElements = [...this._changedElements]
        .map((pair: [string, ChangedElement]) => pair[1])
        .filter((entry: ChangedElement) => validClassIds.has(entry.classId));
      this._changedElements.clear();
      for (const element of filteredElements) {
        this._changedElements.set(element.id, element);
      }
    }

    if (!this._manager.skipParentChildRelationships) {
      // Find proper models to display elements under
      await this._findParentModels(currentIModel, targetIModel);
    }
  }

  /**
   * Returns true if the given subject is valid to be used as the model node
   * @param jsonProps String containing JsonProperties of the subject
   * @returns
   */
  private _isModelSubject = (jsonProps?: string) => {
    // If subject does not have specific Json Properties, we have the proper subject Id
    if (jsonProps === undefined) {
      return true;
    }
    const parsedJson = JSON.parse(jsonProps);
    return (
      parsedJson?.Subject?.Job?.Bridge === undefined &&
      parsedJson?.Subject?.Model?.Type !== "Hierarchy"
    );
  };

  /**
   * Find the parent subject of the subjects passed in the map
   * @param iModel
   * @param subjectToModel Map of subjects to related child models
   * @returns map of parent subject to related child model
   */
  private _findParentSubjectOfModels = async (
    iModel: IModelConnection,
    subjectToModel: Map<string, string>,
  ): Promise<Map<string, string>> => {
    if (subjectToModel.size === 0) {
      return new Map<string, string>();
    }

    let ecsql =
      "SELECT childsub.ECInstanceId as childId, sub.JsonProperties as jsonProps, sub.ECInstanceId as parentId FROM Bis.Subject sub JOIN Bis.Subject childsub ON sub.ECInstanceId = childsub.Parent.Id AND childsub.ECInstanceId IN (";
    const subjectIds: string[] = [];
    for (const id of subjectToModel.keys()) {
      subjectIds.push(id);
      ecsql += "?,";
    }
    ecsql = ecsql.substring(0, ecsql.length - 1) + ")";

    const subjectToModelMap = new Map<string, string>();
    const subjectToModelMapToQuery = new Map<string, string>();
    for await (const row of iModel.createQueryReader(ecsql, QueryBinder.from(subjectIds), {
      rowFormat: QueryRowFormat.UseJsPropertyNames,
    })) {
      const relatedModelId = subjectToModel.get(row.childId);
      if (relatedModelId === undefined) {
        // Should not happen ever
        throw new Error("Related model Id is not in SubjectToModel map");
      }

      // Check if the subject is a "model node" in the model tree
      if (this._isModelSubject(row.jsonProps)) {
        subjectToModelMap.set(row.parentId, relatedModelId);
      } else {
        // If we got here it means we need to query for parent subjects of the current subject
        // So store in map to query for parent subjects after this query finishes
        subjectToModelMapToQuery.set(row.parentId, relatedModelId);
      }
    }

    // Query for parent subjects if necessary
    if (subjectToModelMapToQuery.size !== 0) {
      const parentSubjectToModelMap = await this._findParentSubjectOfModels(
        iModel,
        subjectToModelMapToQuery,
      );
      // Accumulate results
      for (const pair of parentSubjectToModelMap) {
        subjectToModelMap.set(pair[0], pair[1]);
      }
    }

    return subjectToModelMap;
  };

  /**
   * Finds the subjects related to the InformationPartitionElement
   * @param iModel
   * @param ipeToModel
   * @returns a map of model Id to subject Id
   */
  private _findSubjectsOfModels = async (
    iModel: IModelConnection,
    ipeToModel: Map<string, string>,
  ): Promise<Map<string, string>> => {
    if (ipeToModel.size === 0) {
      return new Map<string, string>();
    }

    let ecsql =
      "SELECT el.ECInstanceId as ipeId, sub.JsonProperties as jsonProps, sub.ECInstanceId as subjectId FROM Bis.Subject sub JOIN Bis.InformationPartitionElement el ON sub.ECInstanceId = el.Parent.Id AND el.ECInstanceId IN (";

    const ipeIds: string[] = [];
    for (const id of ipeToModel.keys()) {
      ipeIds.push(id);
      ecsql += "?,";
    }
    ecsql = ecsql.substring(0, ecsql.length - 1) + ")";

    const subjectToModelMap = new Map<string, string>();
    const subjectToModelMapToQuery = new Map<string, string>();
    for await (const row of iModel.createQueryReader(ecsql, QueryBinder.from(ipeIds), {
      rowFormat: QueryRowFormat.UseJsPropertyNames,
    })) {
      const relatedModelId = ipeToModel.get(row.ipeId);
      if (relatedModelId === undefined) {
        // Should not happen ever
        throw new Error("Related model Id is not in InformationPartitionElement map");
      }

      // Check if the subject is a "model node" in the model tree
      if (this._isModelSubject(row.jsonProps)) {
        subjectToModelMap.set(row.subjectId, relatedModelId);
      } else {
        // If we got here it means we need to query for parent subjects of the current subject
        // So store in map to query for parent subjects after this query finishes
        subjectToModelMapToQuery.set(row.subjectId, relatedModelId);
      }
    }

    // Find parent subjects if necessary
    if (subjectToModelMapToQuery.size !== 0) {
      const parentSubjects = await this._findParentSubjectOfModels(
        iModel,
        subjectToModelMapToQuery,
      );
      // Accumulate in result map
      for (const pair of parentSubjects) {
        subjectToModelMap.set(pair[0], pair[1]);
      }
    }

    // Create the resulting model to subject map
    const modelToSubjectMap = new Map<string, string>();
    for (const pair of subjectToModelMap) {
      modelToSubjectMap.set(pair[1], pair[0]);
    }
    return modelToSubjectMap;
  };

  /**
   * Returns true if the JsonProperties of the partition element are related to a model
   * @param jsonProps
   */
  private _isModelPartition = (jsonProps?: string) => {
    // If we don't have specific Json Props, we have the proper model Id already
    if (jsonProps === undefined) {
      return false;
    }

    // If we don't have specific Json Props, we have the proper model Id already
    const parsedJson = JSON.parse(jsonProps);
    return (
      parsedJson.PhysicalPartition?.Model?.Content !== undefined ||
      parsedJson.GraphicalPartition3d?.Model?.Content !== undefined
    );
  };

  /**
   * Finds the parent models of the given model Ids based on model tree hiding logic
   * @param iModel
   * @param modelIds
   * @returns map of model Id to subject Ids
   */
  private _findModelParentModels = async (
    iModel: IModelConnection,
    modelIds: string[],
  ): Promise<Map<string, string>> => {
    if (modelIds.length === 0) {
      return new Map<string, string>();
    }

    let ecsql =
      "SELECT m.ECInstanceId as modelId, ipe.ECInstanceId as ipeId, ipe.JsonProperties as jsonProps FROM BisCore.InformationPartitionElement ipe JOIN BisCore.Model m ON ipe.ECInstanceId = m.ModeledElement.Id AND m.ECInstanceId IN (";
    modelIds.forEach((_: string) => (ecsql += "?,"));
    ecsql = ecsql.substring(0, ecsql.length - 1) + ")";

    const ipeToModel = new Map<string, string>();
    for await (const row of iModel.createQueryReader(ecsql, QueryBinder.from(modelIds), {
      rowFormat: QueryRowFormat.UseJsPropertyNames,
    })) {
      // If we don't have specific Json Props, we have the proper model Id already
      if (this._isModelPartition(row.jsonProps)) {
        // Store the InformationPartitionElement Id of the model
        ipeToModel.set(row.ipeId, row.modelId);
      }
    }

    return this._findSubjectsOfModels(iModel, ipeToModel);
  };

  /**
   * Find the map of model to parent models/subjects for changed elements
   */
  private _findParentModels = async (
    currentIModel: IModelConnection,
    targetIModel: IModelConnection,
  ) => {
    const currentModelIdSet = new Set<string>();
    const targetModelIdSet = new Set<string>();
    for (const pair of this._changedElements) {
      if (pair[1].modelId !== undefined) {
        if (pair[1].opcode === DbOpcode.Delete) {
          targetModelIdSet.add(pair[1].modelId);
        } else {
          currentModelIdSet.add(pair[1].modelId);
        }
      }
    }

    this.modelToParentModelMap = new Map<string, string>();
    const chunkSize = 200;
    const currentModelIds = [...currentModelIdSet];
    const targetModelIds = [...targetModelIdSet];

    // Find parent models in chunks so that we may not generate huge queries
    for (let i = 0; i < currentModelIds.length; i += chunkSize) {
      const currentParentModels = await this._findModelParentModels(
        currentIModel,
        currentModelIds.slice(i, i + chunkSize),
      );
      for (const pair of currentParentModels) {
        this.modelToParentModelMap.set(pair[0], pair[1]);
      }
    }

    for (let i = 0; i < targetModelIds.length; i += chunkSize) {
      const targetParentModels = await this._findModelParentModels(
        targetIModel,
        targetModelIds.slice(i, i + chunkSize),
      );
      for (const pair of targetParentModels) {
        this.modelToParentModelMap.set(pair[0], pair[1]);
      }
    }
  };

  /** Clean-up changed elements manager */
  public cleanup() {
    this._changedElements.clear();
    this._entryCache.cleanup();

    if (this._changedModels) {
      this._changedModels.clear();
    }
    if (this._unchangedModels) {
      this._unchangedModels.clear();
    }
  }

  /**
   * Initializes the manager with the passed changed element data
   * @param currentIModel Current IModelConnection
   * @param targetIModel Target IModelConnection being compared against
   * @param changedElements Changed Elements to use to initialize the manager
   * @param forward Whether we are comparing to a newer iModel or an older one (normally the older)
   * @param filterSpatial Whether to filter out non-spatial elements from the results
   * @param progressLoadingEvent Event raised every time the processing continues to provide UI messages to the user
   * @param onOverallProgress Event raised every time the processing continues to provide UI messages to the user
   */
  public async initialize(
    currentIModel: IModelConnection,
    targetIModel: IModelConnection,
    changedElements: ChangedElements[],
    wantedModelClasses?: string[],
    forward?: boolean,
    filterSpatial?: boolean,
    progressCoordinator?: ProgressCoordinator<VersionCompareProgressStage>,
    progressLoadingEvent?: BeEvent<(message: string) => void>,
  ): Promise<void> {
    this._progressLoadingEvent = progressLoadingEvent;

    await this.setChangeSets(
      currentIModel,
      targetIModel,
      changedElements,
      wantedModelClasses,
      forward,
      filterSpatial,
    );

    if (progressLoadingEvent) {
      progressLoadingEvent.raiseEvent(
        IModelApp.localization.getLocalizedString("VersionCompare:versionCompare.msg_computingChangedModels"),
      );
    }
<<<<<<< HEAD
    if (!this._manager.skipParentChildRelationships) {
      // Find changed models
      this._changedModels = await this.findChangedModels(
        currentIModel,
        targetIModel,
        forward ?? false,
        progressLoadingEvent,
      );

      if (progressLoadingEvent) {
        progressLoadingEvent.raiseEvent(
          IModelApp.localization.getLocalizedString("VersionCompare:versionCompare.msg_computingUnchangedModels"),
        );
      }
=======
    progressCoordinator?.updateProgress(VersionCompareProgressStage.ComputeChangedModels);

    // Find changed models
    this._changedModels = await this.findChangedModels(
      currentIModel,
      targetIModel,
      forward ?? false,
      progressCoordinator,
      progressLoadingEvent,
    );
>>>>>>> 27caa068

      // Find unchanged models
      this._unchangedModels = await this.findUnchangedModels(
        currentIModel,
        this._changedModels,
      );
<<<<<<< HEAD
=======
    }
    progressCoordinator?.updateProgress(VersionCompareProgressStage.ComputeChangedModels, 100);
>>>>>>> 27caa068

    }

    await this.generateEntries(currentIModel, targetIModel, progressCoordinator);
  }
}

export interface ChangedElementsWithChangeset extends ChangedElements {
  changeSetId?: string;
}<|MERGE_RESOLUTION|>--- conflicted
+++ resolved
@@ -1250,45 +1250,14 @@
         IModelApp.localization.getLocalizedString("VersionCompare:versionCompare.msg_computingChangedModels"),
       );
     }
-<<<<<<< HEAD
     if (!this._manager.skipParentChildRelationships) {
+      progressCoordinator?.updateProgress(VersionCompareProgressStage.ComputeChangedModels);
+
       // Find changed models
-      this._changedModels = await this.findChangedModels(
-        currentIModel,
-        targetIModel,
-        forward ?? false,
-        progressLoadingEvent,
-      );
-
-      if (progressLoadingEvent) {
-        progressLoadingEvent.raiseEvent(
-          IModelApp.localization.getLocalizedString("VersionCompare:versionCompare.msg_computingUnchangedModels"),
-        );
-      }
-=======
-    progressCoordinator?.updateProgress(VersionCompareProgressStage.ComputeChangedModels);
-
-    // Find changed models
-    this._changedModels = await this.findChangedModels(
-      currentIModel,
-      targetIModel,
-      forward ?? false,
-      progressCoordinator,
-      progressLoadingEvent,
-    );
->>>>>>> 27caa068
+      this._changedModels = await this.findChangedModels(currentIModel, targetIModel, forward ?? false, progressCoordinator, progressLoadingEvent);
 
       // Find unchanged models
-      this._unchangedModels = await this.findUnchangedModels(
-        currentIModel,
-        this._changedModels,
-      );
-<<<<<<< HEAD
-=======
-    }
-    progressCoordinator?.updateProgress(VersionCompareProgressStage.ComputeChangedModels, 100);
->>>>>>> 27caa068
-
+      this._unchangedModels = await this.findUnchangedModels(currentIModel, this._changedModels);
     }
 
     await this.generateEntries(currentIModel, targetIModel, progressCoordinator);
