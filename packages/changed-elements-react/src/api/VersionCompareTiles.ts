/*---------------------------------------------------------------------------------------------
* Copyright (c) Bentley Systems, Incorporated. All rights reserved.
* See LICENSE.md in the project root for license terms and full copyright notice.
*--------------------------------------------------------------------------------------------*/
import { BeEvent, DbOpcode, Id64, type Id64Arg, type Id64Set, type Id64String } from "@itwin/core-bentley";
import { FeatureAppearance, RgbColor, type EmphasizeElementsProps, type RgbColorProps } from "@itwin/core-common";
import {
  ChangeFlags, FeatureSymbology, IModelConnection, PerModelCategoryVisibility, SpatialModelState,
  SpatialViewState, TileTreeReference, Viewport, ViewState2d, type FeatureOverrideProvider,
  type TiledGraphicsProvider
} from "@itwin/core-frontend";

import type { ChangedElement, ChangedElementEntry } from "./ChangedElementEntryCache.js";
import { ModelsCategoryCache } from "./ModelsCategoryCache.js";
import { SpatialModelTileTrees } from "./SpatialModelTileTrees.js";
import { VersionCompareVisualizationManager } from "./VersionCompareVisualization.js";

interface PerModelCategoryVisibilityProps {
  modelId: string;
  categoryId: string;
  visible: boolean;
}

const unchangedAppearance = FeatureAppearance.fromJSON({
  rgb: new RgbColor(80, 80, 80),
  transparency: 0.5,
  nonLocatable: true,
});
const hiddenAppearance = FeatureAppearance.fromJSON({
  rgb: new RgbColor(80, 80, 80),
  transparency: 1.0,
  nonLocatable: true,
});
let useCachedProviderProps = true;
let cachedProviderProps: ProviderProps | undefined;
let cachedPerModelCategoryProps: PerModelCategoryVisibilityProps[] | undefined;
const refreshEvent = new BeEvent<() => void>();

export interface VersionDisplayOptions {
  hideUnchanged: boolean;
  hideRemoved: boolean;
  hideModified: boolean;
  wantModified?: boolean;
  neverDrawn?: Set<string>;
  changedModels?: Set<string>;
  hiddenDeletedElements?: Set<string>;
  emphasized?: boolean;
}

class Trees extends SpatialModelTileTrees {
  private readonly _provider: Provider;

  public constructor(
    provider: Provider,
    private _models: Set<string> | undefined,
    private _categories: Set<string> | undefined,
  ) {
    super(provider.viewport.view as SpatialViewState, _models);

    // Ensure the given models are loaded into the viewstate
    if (this._models) {
      for (const model of this._models) {
        this._view.addViewedModel(model);
      }
    }

    // Ensure deleted elements in deleted or unused categories can be seen
    if (this._categories) {
      this._view.categorySelector.addCategories(this._categories);
    }

    this._provider = provider;
  }

  protected override get _iModel() {
    return this._provider.iModel;
  }

  protected override createTileTreeReference(model: SpatialModelState): TileTreeReference | undefined {
    if (!this._models || this._models.has(model.id)) {
      return new Reference(
        model.createTileTreeReference(this._provider.viewport.view),
        this._provider,
      );
    }

    return undefined;
  }
}

export interface ProviderProps {
  changedElems: ChangedElementEntry[];
  options?: VersionDisplayOptions;
  internalNeverDrawn: Id64Set;
  internalAlwaysDrawn: Id64Set;
  exclusive: boolean;
}

/**
 * Added to a Viewport to supply graphics from the secondary IModelConnection (e.g. the target iModel being compared against).
 * We do this to be able to show removed elements that are not available in the current iModel, and get tiles from the other IModelConnection for them.
 *
 * Notes about Hiding/Isolating/Emphasizing elements:
 * There are the "internal" neverDrawn/alwaysDrawn/exclusive properties (seen in the member variables below)
 * And there's also the passed options (this._options) that contain a separate list of never drawn elements and properties.
 * Internal neverDrawn/alwaysDrawn/exclusive are used to make Context Tools (e.g. Hide/Isolate/Emphasize) work while in comparison
 * The passed VersionDisplayOptions (this._options) provide a separate way to do version compare specific actions:
 * 1. Hide/Show unchanged geometry: done by changing the default appearance
 * 2. Hide/Show removed elements: need to be handled separately since we have special logic to display elements from another iModel
 * 3. Hide specific elements via options.neverDrawn: These are used to let the user toggle visibility (on/off) for elements in comparison
 * 4. Changed Models: This property is used to determine which models should we load from the other iModel to get better performance
 */
export class Provider
  implements TiledGraphicsProvider, FeatureOverrideProvider {
  private readonly _trees: SpatialModelTileTrees | undefined;
  private _treeRef2d: Reference | undefined;
  public readonly iModel: IModelConnection;
  public secondaryIModelOverrides: FeatureSymbology.Overrides;
  public changedElems: ChangedElementEntry[];
  public readonly viewport: Viewport;
  private readonly _removals: Array<() => void> = [];
  private _options: VersionDisplayOptions | undefined;

  private _currentTransparency = 0;
  private _targetTransparency = 0;

  private _internalNeverDrawn: Id64Set = new Set<Id64String>();
  private _internalAlwaysDrawn: Id64Set = new Set<Id64String>();
  private _exclusive = false;

  public constructor(
    vp: Viewport,
    iModel: IModelConnection,
    elems: ChangedElementEntry[],
    options?: VersionDisplayOptions,
    targetIModelModels?: Set<string>,
    targetIModelCategories?: Set<string>,
  ) {
    this.iModel = iModel;
    this.changedElems = elems;
    this.viewport = vp;
    this._options = options;

    if (vp.view.is3d()) {
      this._trees = new Trees(this, targetIModelModels, targetIModelCategories);
    } else {
      const viewState = vp.view.clone(iModel) as ViewState2d;
      const model = viewState.getViewedModel();
      if (undefined !== model) {
        this._treeRef2d = new Reference(
          model.createTileTreeReference(viewState),
          this,
        );
      }
    }
    this.secondaryIModelOverrides = this.initOverrides();

    this._removals.push(
      vp.onViewportChanged.addListener((_vp, flags) => this.handleViewportChanged(flags)),
      // vp.onFeatureOverrideProviderChanged.addListener(this._onProvidersChanged),
    );

    vp.addTiledGraphicsProvider(this);
    vp.addFeatureOverrideProvider(this);
    vp.isFadeOutActive = true;

    refreshEvent.raiseEvent();
  }

<<<<<<< HEAD
  /** Variables to keep emphasized elements data */
  private _eeIsolated: Id64Set | undefined;
  private _eeHidden: Id64Set | undefined;
  private _eeEmphasized: Id64Set | undefined;

  /**
   * Handle merging emphasized elements changes and clear them
   * This is necessary because non-version compare tools may want to change
   * visibility using EmphasizeElements class, which will result in clashes of
   * behavior between the two providers, so we need to merge the operations properly
   */
  public handleEmphasizedElements = (viewport: Viewport) => {
    const ee = EmphasizeElements.get(viewport);

    // Handle emphasize elements called by other tools
    if (ee !== undefined) {
      this._eeIsolated = Id64.toIdSet(
        ee.getIsolatedElements(viewport) ?? [],
        true,
      );
      this._eeHidden = Id64.toIdSet(ee.getHiddenElements(viewport) ?? [], true);
      this._eeEmphasized = Id64.toIdSet(
        ee.getEmphasizedElements(viewport) ?? [],
        true,
      );
      // Clear elements from emphasized but don't clear it as it will mess with showing the clear emphasis buttons
      ee.clearIsolatedElements(viewport);
      ee.clearEmphasizedElements(viewport);
      ee.clearHiddenElements(viewport);
      // Apply the emphasized elements props
      if (
        this._eeIsolated.size === 0 &&
        this._eeHidden.size === 0 &&
        this._eeEmphasized.size === 0
      ) {
        this.clearEmphasizedElements();
      } else {
        this._updateEmphasizedElements();
      }
    } else {
      // Clear any applied emphasized elements operation
      this.clearEmphasizedElements();
    }

  };

  /** Merge emphasized elements behavior with this provider to avoid clashes of features */
  private _updateEmphasizedElements() {
    if (
      this._eeIsolated !== undefined &&
      this._eeHidden !== undefined &&
      this._eeEmphasized !== undefined
    ) {
      // To emphasize, delete everything but the emphasized elements so that everything else becomes "default"
      if (this._eeEmphasized.size !== 0) {
        this._internalAlwaysDrawn = this._eeEmphasized;
      }
      this._internalAlwaysDrawn = this.updateIdSet(
        this._eeIsolated,
        this._internalAlwaysDrawn,
      );
      this._internalNeverDrawn = this.updateIdSet(
        this._eeHidden,
        this._internalNeverDrawn,
      );
      this.updateOptions();
    }
  }

  /** Clear emphasized elements */
  public clearEmphasizedElements() {
    if (
      this._eeIsolated !== undefined &&
      this._eeHidden !== undefined &&
      this._eeEmphasized !== undefined
    ) {
      this._internalAlwaysDrawn = new Set([]);
      for (const id of this._eeHidden) {
        this._internalNeverDrawn.delete(id);
      }

      this._eeIsolated = undefined;
      this._eeEmphasized = undefined;
      this._eeHidden = undefined;
      this.updateOptions();
    }
  }

=======
>>>>>>> 1b161947
  /**
   * Way to update options of the provider to change hiding unchanged, removed, and other display options
   * @param options Display options
   */
  public updateOptions(options?: VersionDisplayOptions) {
    this._options = options;
    this.secondaryIModelOverrides = this.initOverrides();

    if (
      this._options &&
      (this._options.neverDrawn || this._internalNeverDrawn.size !== 0)
    ) {
      this._setNeverDrawn(
        this.viewport,
        this._options.neverDrawn
          ? this._options.neverDrawn
          : new Set<Id64String>(),
      );
    }

    if (this._internalAlwaysDrawn.size !== 0) {
      this._setAlwaysDrawn(this.viewport, this._internalAlwaysDrawn);
    }

    this.viewport.invalidateScene();
    this.viewport.setFeatureOverrideProviderChanged();

    refreshEvent.raiseEvent();
  }

  /**
   * Set changed element entries to visualize
   * @param elems Changed elements
   */
  public setChangedElems(elems: ChangedElementEntry[]) {
    this.changedElems = elems;
    this.viewport.invalidateScene();
    this.viewport.setFeatureOverrideProviderChanged();
    refreshEvent.raiseEvent();
  }

  /**
   * Sets the transparency of the current and target iModel elements
   * @param current Current IModel Element's transparency (0.0 - 1.0)
   * @param target Target IModel Element's transparency (0.0 - 1.0)
   */
  public setTransparency(current: number, target: number) {
    this._currentTransparency = current;
    this._targetTransparency = target;
    this.viewport.invalidateScene();
    this.viewport.setFeatureOverrideProviderChanged();
    refreshEvent.raiseEvent();
  }

  /**
   * Clean-up
   */
  public dispose(): void {
    for (const removal of this._removals) {
      removal();
    }

    this._removals.length = 0;

    this.viewport.dropFeatureOverrideProvider(this);
    this.viewport.isFadeOutActive = false;
    this.viewport.dropTiledGraphicsProvider(this);
  }

  /**
   * Creates the Provider. This will query for deleted elmeents' models
   * @param vp Viewport
   * @param changedElements Changed element entries to display, colorize and emphasize
   * @param targetConnection Target iModel with different version
   * @param deletedElementIds Element Ids of all deleted elements that we may want to display
   * @param options Display options for hiding, etc.
   */
  public static async create(
    vp: Viewport,
    changedElements: ChangedElementEntry[],
    targetConnection: IModelConnection,
    options?: VersionDisplayOptions,
  ): Promise<Provider | undefined> {
    try {
      const data = ModelsCategoryCache.getModelsCategoryData();
      if (data === undefined) {
        throw new Error("Cannot create provider: Missing models category cache data");
      }

      // Show deleted categories in viewport
      vp.changeCategoryDisplay(data.deletedCategories, true, true);

      return new Provider(
        vp,
        targetConnection,
        changedElements,
        options,
        new Set([...data.deletedElementsModels, ...data.updatedElementsModels]),
        data.categories,
      );
    } catch (ex) {
      let error = "Unknown Error";
      if (ex instanceof Error) {
        error = ex.message;
      } else if (typeof ex === "string") {
        error = ex;
      }
      // eslint-disable-next-line no-alert
      alert(error);
      return undefined;
    }
  }

  public forEachTileTreeRef(
    _vp: Viewport,
    func: (ref: TileTreeReference) => void,
  ): void {
    if (this.wantShowRefTrees) {
      if (this._trees !== undefined) {
        this._trees.forEach(func);
      }
      if (this._treeRef2d !== undefined) {
        func(this._treeRef2d);
      }
    }
  }

  private _wantHideUnchanged() {
    return this._options && this._options.hideUnchanged;
  }

  /**
   * Returns true if the provider wants to draw reference trees of the other iModel
   */
  public get wantShowRefTrees() {
    return !this._wantHideRemoved();
  }

  private _wantHideRemoved() {
    return this._options && this._options.hideRemoved;
  }

  private _wantHideModified() {
    // Hide modified by default unless the options say modified must be shown
    return this._options && this._options.hideModified;
  }

  /**
   * The overrides applied to the *primary* IModelConnection, to hilite inserted/updated elements.
   * This also takes into account never drawn elements passed via display options to the provider
   */
  public addFeatureOverrides(overrides: FeatureSymbology.Overrides): void {
    overrides.setDefaultOverrides(
      this._wantHideUnchanged() ? hiddenAppearance : unchangedAppearance,
    );

    const insertedElems = this.changedElems.filter((entry: ChangedElement) => entry.opcode === DbOpcode.Insert);
    const updatedElems = this.changedElems.filter((entry: ChangedElement) => entry.opcode === DbOpcode.Update);

    const inserted = FeatureAppearance.fromJSON({
      rgb: VersionCompareVisualizationManager.colorInsertedRgb(),
      transparency: this._currentTransparency,
      emphasized:
        this._options !== undefined &&
          this._options.emphasized !== undefined &&
          this._options.emphasized
          ? true
          : undefined,
    });
    for (const elem of insertedElems) {
      // Check if user is emphasizing some elements, and if so, override said elements
      if (this._internalAlwaysDrawn.size === 0 || this._internalAlwaysDrawn.has(elem.id)) {
        overrides.override({ elementId: elem.id, appearance: inserted });
      }
    }

    // const updated = FeatureSymbology.Appearance.fromRgba(VersionCompareVisualizationManager.colorModified());
    const updated = FeatureAppearance.fromJSON({
      rgb: VersionCompareVisualizationManager.colorModifiedRgb(),
      transparency: this._currentTransparency,
      emphasized:
        this._options !== undefined &&
          this._options.emphasized !== undefined &&
          this._options.emphasized
          ? true
          : undefined,
    });
    const updatedIndirectly = FeatureAppearance.fromJSON({
      rgb: VersionCompareVisualizationManager.colorModifiedRgb(),
      transparency: this._currentTransparency,
      emphasized:
        this._options !== undefined &&
          this._options.emphasized !== undefined &&
          this._options.emphasized
          ? true
          : undefined,
    });
    for (const elem of updatedElems) {
      // Check if user is emphasizing some elements, and if so, only override said elements
      if (this._internalAlwaysDrawn.size === 0 || this._internalAlwaysDrawn.has(elem.id)) {
        overrides.override({ elementId: elem.id, appearance: elem.indirect ? updatedIndirectly : updated });
      }
    }
  }

  /** Overrides the given elements to show their tiles from the secondary iModel Connection */
  private _overrideSecondaryIModelElements = (
    ovrs: FeatureSymbology.Overrides,
    elementIds: Set<string>,
    color: RgbColorProps,
  ) => {
    // If the user has isolated elements, only draw the secondary iModel elements that are part of the always drawn set
    if (this._exclusive && this._internalAlwaysDrawn.size !== 0) {
      const deletedAlwaysDrawn = [...elementIds].filter((elemId: string) => this._internalAlwaysDrawn.has(elemId));
      ovrs.setAlwaysDrawnSet(new Set(deletedAlwaysDrawn), true, false);
    } else {
      // Draw all deleted elements
      ovrs.setAlwaysDrawnSet(elementIds, true, false); // really "only-drawn" - only draw our deleted elements - unless their subcategory is turned off.
    }

    const appearance = FeatureAppearance.fromJSON({
      rgb: color,
      transparency: this._targetTransparency,
      emphasized:
        this._options !== undefined &&
          this._options.emphasized !== undefined &&
          this._options.emphasized
          ? true
          : undefined,
    });

    // If the user emphasized elements, we have to only show in the emphasized elements
    if (this._internalAlwaysDrawn.size !== 0 && !this._exclusive) {
      ovrs.setDefaultOverrides(unchangedAppearance);
      const alwaysDrawn = [...elementIds].filter((elemId: string) => this._internalAlwaysDrawn.has(elemId));
      alwaysDrawn.forEach((elementId) => {
        ovrs.override({ elementId, appearance });
      });
    } else {
      // If not emphasizing, just set the elements in the other iModel to show as the given appearance
      elementIds.forEach((elementId) => {
        ovrs.override({ elementId, appearance });
      });
    }
  };

  /** The overrides applied to the tiles from the *secondary* IModelConnection, to draw only deleted elements. */
  private initOverrides(): FeatureSymbology.Overrides {
    const ovrs = new FeatureSymbology.Overrides(this.viewport);
    const neverDrawn =
      this._options && this._options.neverDrawn
        ? this._options.neverDrawn
        : new Set<string>([]);

    ovrs.neverDrawn.clear();
    ovrs.alwaysDrawn.clear();

    const hiddenDeletedElements =
      this._options?.hiddenDeletedElements ?? new Set<string>();

    // Handle removed elements that are in secondary iModel
    if (!this._wantHideRemoved()) {
      const deletedElemIds = new Set(
        this.changedElems
          .filter(
            (entry: ChangedElement) =>
              entry.opcode === DbOpcode.Delete &&
              !neverDrawn.has(entry.id) &&
              !hiddenDeletedElements.has(entry.id),
          )
          .map((entry: ChangedElement) => entry.id),
      );
      // Set override for the deleted element ids with the given color
      this._overrideSecondaryIModelElements(
        ovrs,
        deletedElemIds,
        VersionCompareVisualizationManager.colorDeletedRgb(),
      );
    }

    // Handle modified elements that are in secondary iModel
    if (this._options?.wantModified && !this._wantHideModified()) {
      const modifiedElemIds = new Set(
        this.changedElems
          .filter(
            (entry: ChangedElement) =>
              entry.opcode === DbOpcode.Update && !neverDrawn.has(entry.id),
          )
          .map((entry: ChangedElement) => entry.id),
      );
      // Set override for the modified element ids with the given color
      this._overrideSecondaryIModelElements(
        ovrs,
        modifiedElemIds,
        VersionCompareVisualizationManager.colorModifiedTargetRgb(),
      );
    }

    return ovrs;
  }

  /**
   * Handle viewport changed messages
   * @param flags ChangeFlags
   */
  private handleViewportChanged(flags: ChangeFlags): void {
    if (flags.viewState && !this.viewport.view.isSpatialView()) {
      // Switched to a 2d view. Terminate version comparison.
      this.dispose();
      return;
    }

    if (flags.areFeatureOverridesDirty) {
      this.secondaryIModelOverrides = this.initOverrides();
      this.viewport.invalidateScene();
    }

    if (flags.viewedModels) {
      if (this._trees) {
        this._trees.markDirty();
      }
      this.viewport.invalidateScene();

      const models = this.viewport.view.is2d()
        ? new Set([this.viewport.view.baseModelId])
        : (this.viewport.view as SpatialViewState).modelSelector.models;
      const unloaded = this.iModel.models.filterLoaded(models);
      if (undefined === unloaded) {
        return;
      }

      this.iModel.models
        .load(unloaded)
        .then(() => {
          if (this._trees) {
            this._trees.markDirty();
          }
          this.viewport.invalidateScene();
        })
        .catch(() => {
          /* No-op */
        });
    }
  }

  /**
   * Returns the version compare feature override provider or undefined if not found
   * @param vp Viewport to get the provider from
   */
  public static get(vp: Viewport): Provider | undefined {
    return vp.findFeatureOverrideProviderOfType(Provider);
  }

  /** @internal */
  protected updateIdSet(ids: Id64Arg, existingIds?: Id64Set): Id64Set {
    const newIds = new Set<string>();
    Id64.toIdSet(ids).forEach((id) => {
      newIds.add(id);
    });
    if (existingIds) {
      existingIds.forEach((id) => newIds.add(id));
    }

    return newIds;
  }

  /**
   * Sets the never drawn elements internally and maintains any version compare related never drawn elements
   * @param vp Viewport to set never drawn on
   * @param ids Ids to add
   */
  private _setNeverDrawn(vp: Viewport, ids: Id64Arg): void {
    const allIds = this.updateIdSet(ids, this._internalNeverDrawn);
    if (allIds) {
      vp.setNeverDrawn(allIds);
    }
  }

  /**
   * Sets the never drawn elements internally and maintains any version compare related never drawn elements
   * @param vp Viewport to set never drawn on
   * @param ids Ids to add
   */
  private _setAlwaysDrawn(vp: Viewport, ids: Id64Arg): void {
    const allIds = this.updateIdSet(ids, this._internalAlwaysDrawn);
    if (allIds) {
      vp.setAlwaysDrawn(allIds, this._exclusive);
    }
  }

  /**
   * Hide elements
   * @param ids Ids of elements to hide
   * @param replace Replace ids or maintain the internal never drawn
   */
  public hideElements(ids: Id64Arg, replace = false): boolean {
    if (replace) {
      this._internalNeverDrawn = Id64.toIdSet(ids);
    }

    const updatedIds = this.updateIdSet(ids, this._internalNeverDrawn);
    if (updatedIds) {
      this._internalNeverDrawn = updatedIds;
      // Update using same options to re-create the overrides
      this.updateOptions(this._options);
      return true;
    }

    return false;
  }

  /**
   * Hides selected elements in the bound viewport
   * @param replace Replace the never drawn elements
   * @param clearSelection Clear selection after hide
   */
  public hideSelectedElements(replace = false, clearSelection = true): boolean {
    const selection = this.viewport.view.iModel.selectionSet;
    if (
      !selection.isActive ||
      !this.hideElements(selection.elements, replace)
    ) {
      return false;
    }
    if (clearSelection) {
      selection.emptyAll();
    }
    return true;
  }

  /**
   * Hide elements
   * @param ids Ids of elements to hide
   * @param replace Replace ids or maintain the internal never drawn
   */
  public emphasizeElements(ids: Id64Arg, replace = true): boolean {
    if (replace) {
      this._internalAlwaysDrawn = Id64.toIdSet(ids);
    }

    const updatedIds = this.updateIdSet(ids, this._internalAlwaysDrawn);
    if (updatedIds) {
      this._internalAlwaysDrawn = updatedIds;
      this._exclusive = false;
      // Update using same options to re-create the overrides
      this.updateOptions(this._options);
      return true;
    }

    return false;
  }

  /**
   * Emphasizes elements in comparison
   * @param replace Replace always drawn list
   * @param clearSelection Clear the selection after running command
   */
  public emphasizeSelectedElements(replace = true, clearSelection = true) {
    const selection = this.viewport.view.iModel.selectionSet;
    if (
      !selection.isActive ||
      !this.emphasizeElements(selection.elements, replace)
    ) {
      return false;
    }
    if (clearSelection) {
      selection.emptyAll();
    }
    return true;
  }

  /**
   * Isolates elements in the view
   * @param ids Ids of elements to isolate
   * @param replace Whether to replace always drawn
   */
  public isolateElements(ids: Id64Arg, replace = true): boolean {
    if (replace) {
      this._internalAlwaysDrawn = Id64.toIdSet(ids);
    }

    const updatedIds = this.updateIdSet(ids, this._internalAlwaysDrawn);
    if (updatedIds) {
      this._internalAlwaysDrawn = updatedIds;
      this._exclusive = true;
      // Update using same options to re-create the overrides
      this.updateOptions(this._options);
      return true;
    }

    return false;
  }

  /**
   * Isolate selected elements in the view
   * @param replace Replace all isolated elements
   * @param clearSelection Clear selection after command
   */
  public isolateSelectedElements(replace = true, clearSelection = true) {
    const selection = this.viewport.view.iModel.selectionSet;
    if (
      !selection.isActive ||
      !this.isolateElements(selection.elements, replace)
    ) {
      return false;
    }
    if (clearSelection) {
      selection.emptyAll();
    }
    return true;
  }

  /**
   * Clear emphasize/isolate/hide
   */
  public clear() {
    this._internalNeverDrawn = new Set<Id64String>();
    this._internalAlwaysDrawn = new Set<Id64String>();
    this._exclusive = false;

    this.viewport.clearAlwaysDrawn();
    this.viewport.clearNeverDrawn();

    this.updateOptions(this._options);
  }

  /** Get never drawn without the internal never drawn */
  public getNeverDrawn(): Set<string> {
    const neverDrawn = this.viewport.neverDrawn;
    if (!neverDrawn) {
      return new Set<string>();
    }

    const array = [...neverDrawn].filter((id: string) => !this._internalNeverDrawn.has(id));
    return new Set(array);
  }

  public getExclusiveAlwaysDrawn(): Set<string> {
    if (!this._exclusive) {
      return new Set<string>([]);
    }

    return this._internalAlwaysDrawn;
  }

  public isEmphasizingHidingOrIsolating() {
    return (
      this._internalAlwaysDrawn.size !== 0 ||
      this._internalNeverDrawn.size !== 0
    );
  }

  public toJSON(): ProviderProps {
    return {
      changedElems: this.changedElems,
      options: this._options,
      internalAlwaysDrawn: this._internalAlwaysDrawn,
      internalNeverDrawn: this._internalNeverDrawn,
      exclusive: this._exclusive,
    };
  }

  public toEmphasizeElementsProps(): EmphasizeElementsProps {
    return {
      neverDrawn: Array.from(this._internalNeverDrawn.values()),
      alwaysDrawn: Array.from(this._internalAlwaysDrawn.values()),
      isAlwaysDrawnExclusive: this._exclusive,
    };
  }

  public fromJSON(props: ProviderProps) {
    this.changedElems = props.changedElems;
    this._internalAlwaysDrawn = props.internalAlwaysDrawn;
    this._internalNeverDrawn = props.internalNeverDrawn;
    this._exclusive = props.exclusive;
    this._options = props.options;
    this.updateOptions(this._options);
  }
}

/** A proxy reference to a TileTreeReference originating from the secondary IModelConnection. */
class Reference extends TileTreeReference {
  private readonly _ref: TileTreeReference;
  private readonly _provider: Provider;

  public constructor(ref: TileTreeReference, provider: Provider) {
    super();
    this._ref = ref;
    this._provider = provider;
  }

  public get treeOwner() {
    return this._ref.treeOwner;
  }
  public override get castsShadows() {
    return false;
  }

  protected override getSymbologyOverrides() {
    return this._provider.secondaryIModelOverrides;
  }
}

/** Enables displaying tiles from a different iModel to show deleted/inserted elements during version comparison
 *
 * Interactivity with the deleted elements includes:
 *  - Flashing: should flash and show a tooltip.
 *  - Selection: should hilite, and if we had properties, should show correct properties.
 *  - Measure tool: should be able to snap to deleted elements and "normal" elements.
 *  - Toggling model/category display: should synchronize with the Viewport's model/category selectors.
 *  - ViewFlags: render mode, constructions, edge display, etc should be defined by the Viewport.
 *  - Never/always-drawn elements? Possiby will need to synchronize with Viewport.
 * @param vp Viewport to use for displaying change
 * @param targetConnection IModelConnection to the target iModel version
 * @param focusedChangedElements Changed elements to be colorized and emphasized
 * @param allChangedElements all changed elements found during version comparison
 * @param options [optional] VersionDisplayOptions for display hiding/emphasizing/isolating
 */
export async function enableVersionComparisonDisplay(
  vp: Viewport,
  targetConnection: IModelConnection,
  focusedChangedElements: ChangedElementEntry[],
  _allChangedElements: ChangedElementEntry[],
  options?: VersionDisplayOptions,
): Promise<void> {
  if (isVersionComparisonDisplayEnabled(vp)) {
    await disableVersionComparisonDisplay(vp);
  }

  const provider = await Provider.create(
    vp,
    focusedChangedElements,
    targetConnection,
    options,
  );

  // Load cached provider props to recover from frontstages
  if (provider && useCachedProviderProps && cachedProviderProps) {
    provider.fromJSON(cachedProviderProps);
    // We have used the cache, destroy it
    cachedProviderProps = undefined;
  }

  // Maintain per-model categories
  if (provider && cachedPerModelCategoryProps) {
    cachedPerModelCategoryProps.forEach(
      (prop: PerModelCategoryVisibilityProps) => {
        vp.perModelCategoryVisibility.setOverride(
          prop.modelId,
          prop.categoryId,
          prop.visible
            ? PerModelCategoryVisibility.Override.Show
            : PerModelCategoryVisibility.Override.Hide,
        );
      },
    );
  }
}

/** Returns true if version comparison is currently activated for the specified viewport. */
export function isVersionComparisonDisplayEnabled(vp: Viewport): boolean {
  return undefined !== vp.findFeatureOverrideProviderOfType(Provider);
}

/** Turn off version comparison if it is enabled. */
export async function disableVersionComparisonDisplay(vp: Viewport): Promise<void> {
  const existing = vp.findFeatureOverrideProviderOfType(Provider);
  if (undefined !== existing && existing instanceof Provider) {
    cachedProviderProps = undefined;
    cachedPerModelCategoryProps = undefined;
    existing.dispose();
    // BF: #173681: Clear the always/never drawn
    vp.clearAlwaysDrawn();
    vp.clearNeverDrawn();
  }
}

/** Update display options */
export async function updateVersionComparisonDisplayOptions(
  vp: Viewport,
  options?: VersionDisplayOptions,
) {
  const existing = vp.findFeatureOverrideProviderOfType(Provider);
  if (undefined !== existing && existing instanceof Provider) {
    existing.updateOptions(options);
  }
}

/** Sets the transparency for each iModel's changed elements */
export function updateVersionComparisonTransparencies(
  vp: Viewport,
  currentTransparency: number,
  targetTransparency: number,
) {
  const existing = vp.findFeatureOverrideProviderOfType(Provider);
  if (undefined !== existing) {
    existing.setTransparency(currentTransparency, targetTransparency);
  }
}

export function cacheVersionComparisonDisplayProvider(vp: Viewport): void {
  const existing = vp.findFeatureOverrideProviderOfType(Provider);
  if (
    useCachedProviderProps &&
    undefined !== existing &&
    existing instanceof Provider
  ) {
    cachedProviderProps = existing.toJSON();
    cachedPerModelCategoryProps = [];
    for (const override of vp.perModelCategoryVisibility) {
      cachedPerModelCategoryProps.push({
        modelId: override.modelId,
        categoryId: override.categoryId,
        visible: override.visible,
      });
    }
  }
}

export function cleanupCachedVersionComparisonDisplayProvider(): void {
  cachedProviderProps = undefined;
  cachedPerModelCategoryProps = undefined;
}

export function isVersionComparisonDisplayUsingContextTools(vp: Viewport): boolean {
  const existing = vp.findFeatureOverrideProviderOfType(Provider);
  if (undefined !== existing && existing instanceof Provider) {
    return existing.isEmphasizingHidingOrIsolating();
  }

  return false;
}

export function updateVersionCompareDisplayEntries(
  vp: Viewport,
  entries: ChangedElementEntry[],
): boolean {
  const existing = vp.findFeatureOverrideProviderOfType(Provider);
  if (undefined !== existing && existing instanceof Provider) {
    existing.setChangedElems(entries);
    return true;
  }

  return false;
}

export function getVersionComparisonNeverDrawn(vp: Viewport): Set<string> {
  const existing = vp.findFeatureOverrideProviderOfType(Provider);
  if (undefined !== existing && existing instanceof Provider) {
    return existing.getNeverDrawn();
  }
  return new Set<string>();
}

export function isolateVersionCompare(vp: Viewport, ids: Id64Arg): void {
  const existing = vp.findFeatureOverrideProviderOfType(Provider);
  if (undefined !== existing && existing instanceof Provider) {
    existing.isolateElements(ids, true);
  }
}

export function getVersionComparisonAlwaysDrawn(vp: Viewport): Set<string> {
  const existing = vp.findFeatureOverrideProviderOfType(Provider);
  if (undefined !== existing && existing instanceof Provider) {
    return existing.getExclusiveAlwaysDrawn();
  }
  return new Set<string>();
}

/**
 * Enables caching version compare visualization state so that we can maintain the view state
 * when coming from property comparison frontstage and others
 * @param value Whether to cache or not
 */
export function enableVersionCompareVisualizationCaching(value: boolean): void {
  useCachedProviderProps = value;
}

export function getEmphasizeElementsProps(vp: Viewport): EmphasizeElementsProps | undefined {
  const existing = vp.findFeatureOverrideProviderOfType(Provider);
  if (undefined !== existing && existing instanceof Provider) {
    return existing.isEmphasizingHidingOrIsolating()
      ? existing.toEmphasizeElementsProps()
      : undefined;
  }
  return undefined;
}

export function attachToRefreshEvents(callback: () => void) {
  refreshEvent.addListener(callback);
}

export function dettachFromRefreshEvents(callback: () => void) {
  refreshEvent.removeListener(callback);
}<|MERGE_RESOLUTION|>--- conflicted
+++ resolved
@@ -5,7 +5,7 @@
 import { BeEvent, DbOpcode, Id64, type Id64Arg, type Id64Set, type Id64String } from "@itwin/core-bentley";
 import { FeatureAppearance, RgbColor, type EmphasizeElementsProps, type RgbColorProps } from "@itwin/core-common";
 import {
-  ChangeFlags, FeatureSymbology, IModelConnection, PerModelCategoryVisibility, SpatialModelState,
+  ChangeFlags, EmphasizeElements, FeatureSymbology, IModelConnection, PerModelCategoryVisibility, SpatialModelState,
   SpatialViewState, TileTreeReference, Viewport, ViewState2d, type FeatureOverrideProvider,
   type TiledGraphicsProvider
 } from "@itwin/core-frontend";
@@ -167,7 +167,6 @@
     refreshEvent.raiseEvent();
   }
 
-<<<<<<< HEAD
   /** Variables to keep emphasized elements data */
   private _eeIsolated: Id64Set | undefined;
   private _eeHidden: Id64Set | undefined;
@@ -256,8 +255,6 @@
     }
   }
 
-=======
->>>>>>> 1b161947
   /**
    * Way to update options of the provider to change hiding unchanged, removed, and other display options
    * @param options Display options
