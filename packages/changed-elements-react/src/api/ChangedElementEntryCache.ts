/*---------------------------------------------------------------------------------------------
* Copyright (c) Bentley Systems, Incorporated. All rights reserved.
* See LICENSE.md in the project root for license terms and full copyright notice.
*--------------------------------------------------------------------------------------------*/
import { BeEvent, DbOpcode, type Id64String } from "@itwin/core-bentley";
import { IModelApp, IModelConnection } from "@itwin/core-frontend";

import { ChangesTreeDataProvider } from "../api/ChangesTreeDataProvider.js";
import { ChangedElementsChildrenCache } from "./ChangedElementsChildrenCache.js";
import { ChangedElementsLabelsCache } from "./ChangedElementsLabelCache.js";
import { mergeProperties } from "./ChangedElementsManager.js";
import {
  findTopParents, generateEntryFromQueryData, queryEntryDataBulk, type ChangedElementQueryData
} from "./ElementQueries.js";
import { VersionCompareUtils, VersionCompareVerboseMessages } from "./VerboseMessages.js";
import { VersionCompare } from "./VersionCompare.js";
import { VersionCompareManager, VersionCompareProgressStage } from "./VersionCompareManager.js";
import { ProgressCoordinator } from "../widgets/ProgressCoordinator.js";

/** Changed property for a changed element */
export interface Checksums {
  newChecksum: number | undefined;
  oldChecksum: number | undefined;
}

/** ChangedElement */
export interface ChangedElement {
  id: Id64String;
  classId: Id64String;
  opcode: DbOpcode;
  type: number;
  modelId?: Id64String;
  parent?: string;
  parentClassId?: string;
  properties?: Map<string, Checksums>;
}

export enum ChangeElementType {
  Element = 0,
  Assembly,
  TopAssembly,
}

/** Changed element entry */
export interface ChangedElementEntry extends ChangedElement {
  label?: string;
  code?: string;
  classFullName?: string;
  // Found in current iModel or not
  foundInCurrent?: boolean;
  elementType?: ChangeElementType;
  hasChangedChildren?: boolean;
  children?: string[];
  directChildren?: string[];
  loaded: boolean;
  indirect?: boolean;
}

/** Cache for changed element entries that are maintained and populated with labels as we load labels with the cache */
export class ChangedElementEntryCache {
  constructor(private _manager: VersionCompareManager) { }

  private _changedElementEntries: Map<string, ChangedElementEntry> = new Map<
    string,
    ChangedElementEntry
  >();
  public get changedElementEntries() {
    return this._changedElementEntries;
  }

  private _labels: ChangedElementsLabelsCache | undefined;
  public get labels(): ChangedElementsLabelsCache | undefined {
    return this._labels;
  }
  private _childrenCache: ChangedElementsChildrenCache | undefined;
  public get childrenCache(): ChangedElementsChildrenCache | undefined {
    return this._childrenCache;
  }
  private _uiDataProvider: ChangesTreeDataProvider | undefined;
  public get dataProvider(): ChangesTreeDataProvider | undefined {
    return this._uiDataProvider;
  }
  private _currentIModel: IModelConnection | undefined;
  private _targetIModel: IModelConnection | undefined;
  private _progressCoordinator?: ProgressCoordinator<VersionCompareProgressStage>;
  private _progressLoadingEvent?: BeEvent<(message: string) => void>;
  private _currentLoadingMessage = "";
  private _numSteps = 0;
  private _numProgress = 0;

  private readonly _findTopParentChunkSize = 1000;
  private readonly _queryEntryChunkSize = 1000;

  private _outputCurrentLoadingMessage() {
    if (this._numProgress > this._numSteps) {
      this._numProgress = this._numSteps;
    }
    const percentage = Math.floor((this._numProgress / this._numSteps) * 100);
    if (this._progressLoadingEvent) {
      this._progressLoadingEvent.raiseEvent(this._currentLoadingMessage + " (" + percentage + "%)");
    }
  }

  private _updateLoadingProgress = () => {
    this._numProgress++;
    this._outputCurrentLoadingMessage();
  };

  private _setCurrentLoadingMessage(key: string, numSteps: number) {
    this._currentLoadingMessage = IModelApp.localization.getLocalizedString("VersionCompare:versionCompare." + key);
    this._numSteps = numSteps;
    this._numProgress = 0;
  }

  /**
   * Get entries filtered by opcode
   * @param opcode Opcode for the changed element
   */
  public filterByOpcode(opcode: DbOpcode) {
    const filtered: ChangedElementEntry[] = [];
    this._changedElementEntries.forEach((entry: ChangedElementEntry) => {
      if (entry.opcode === opcode) {
        filtered.push(entry);
      }
    });
    return filtered;
  }

  /**
   * Initialize the changed elmeent entry cache with a bunch of changed elmeents
   * @param elements Map of changed elements
   */
  public initialize(
    currentIModel: IModelConnection,
    targetIModel: IModelConnection,
    elements: Map<string, ChangedElement>,
    progressCoordinator?: ProgressCoordinator<VersionCompareProgressStage>,
    progressLoadingEvent?: BeEvent<(message: string) => void>,
  ) {
    this._progressCoordinator = progressCoordinator;
    this._progressLoadingEvent = progressLoadingEvent;
    elements.forEach((element: ChangedElement, elementId: string) => {
      const entry: ChangedElementEntry = {
        id: elementId,
        classId: element.classId,
        opcode: element.opcode,
        type: element.type,
        modelId: element.modelId,
        properties: element.properties,
        parent: element.parent,
        parentClassId: element.parentClassId,
        loaded: false,
      };
      this._changedElementEntries.set(elementId, entry);
    });

    this._currentIModel = currentIModel;
    this._targetIModel = targetIModel;
    this._labels = new ChangedElementsLabelsCache(currentIModel, targetIModel);
    this._childrenCache = new ChangedElementsChildrenCache(
      currentIModel,
      targetIModel,
      elements,
    );
  }

  /**
   * Clean-up data
   */
  public cleanup() {
    this._labels = undefined;
    this._childrenCache = undefined;
    this._uiDataProvider = undefined;
    this._changedElementEntries.clear();
  }

  /**
   * Returns true if an entry has been fully loaded
   * (e.g. we have already loaded its child elements and label)
   * @param entry
   * @returns True if loaded
   */
  public isLoaded = (entry: ChangedElementEntry) => {
    const cachedNode = this.changedElementEntries.get(entry.id);
    return (
      cachedNode !== undefined &&
      cachedNode.loaded &&
      cachedNode.directChildren !== undefined &&
      cachedNode.label !== undefined
    );
  };

  /**
   * Find which entries are not yet loaded
   * @param elementIds Ids of elements to check in cache
   */
  private _findNotLoadedEntries(elementIds: string[]): ChangedElementEntry[] {
    const needToLoad: ChangedElementEntry[] = [];
    elementIds.forEach((elementId: string) => {
      const entry = this._changedElementEntries.get(elementId);
      if (entry && !this.isLoaded(entry)) {
        needToLoad.push(entry);
      }
    });
    return needToLoad;
  }

  /**
   * Override the given entries in the cache
   * @param entries Entries to override
   * @param markLoaded Whether to mark them as loaded
   */
  private _overrideEntriesInCache(
    entries: ChangedElementEntry[],
    markLoaded?: boolean,
  ) {
    entries.forEach((entry: ChangedElementEntry) => {
      const id = entry.id;
      // We may pass in duplicate entries since we query both iModels for child elements
      // So if we find duplicates of the entries, merge them into one
      if (this._changedElementEntries.has(id)) {
        const dup = this._changedElementEntries.get(id);
        let properties: Map<string, Checksums> | undefined = mergeProperties(
          dup?.properties,
          entry.properties,
        );
        if (properties.size === 0) {
          properties = undefined;
        }
        const updatedEntry: ChangedElementEntry = {
          ...dup,
          ...entry,
          // Merge properties
          properties,
          // Merge children of entries
          children: [...(dup?.children ?? []), ...(entry.children ?? [])],
          loaded: markLoaded ? true : false,
        };

        this._changedElementEntries.set(id, updatedEntry);
      } else {
        this._changedElementEntries.set(
          id,
          markLoaded ? { ...entry, loaded: true } : entry,
        );
      }
    });
  }

  /**
   * Create a fake entry for elements that may be part of the hierarchy
   * but that do not contain changes in the change data
   * @param id
   * @returns
   */
  private _manufactureUnchangedEntry = (id: string): ChangedElementEntry => {
    return {
      id,
      opcode: DbOpcode.Update,
      classId: "",
      loaded: false,
      type: 0,
      indirect: true,
    };
  };

  /**
   * Loads the direct children of the entries passed
   * Creates faked unchanged entries and loads them
   * if necessary for elements that did not change
   * but are part of the hierarchy
   * @param entries
   * @returns true if successful
   */
  private _loadDirectChildrenEntries = async (entries: ChangedElementEntry[]): Promise<boolean> => {
    const childrenEntries = [];
    // Go through each entry and their direct children
    for (const entry of entries) {
      if (entry.directChildren) {
        for (const childId of entry.directChildren) {
          // Find the changed children
          let child = this._changedElementEntries.get(childId);
          // If this is an element that didn't change, manufacture
          // an "indirect" entry
          if (child === undefined) {
            child = this._manufactureUnchangedEntry(childId);
          }
          childrenEntries.push(child);
        }
      }
    }
    // Load the entries without their children
    return this.loadEntries(childrenEntries, false);
  };

  /**
   * Loads the given entries by querying for their labels and children
   * @param entries
   * @param loadDirectChildren whether to load the direct children of the entries too
   * @returns true if load was successful
   */
  public loadEntries = async (
    entries: ChangedElementEntry[],
    loadDirectChildren?: boolean,
  ): Promise<boolean> => {
    if (this._labels === undefined || this._childrenCache === undefined) {
      return false;
    }
    // Load entries with their labels
    const withLabels = await this._labels?.populateEntries(entries);
    // Load entries with their children
    const withChild = await this._childrenCache?.populateEntries(withLabels);
    // Update entries in cache and mark them loaded
    this._overrideEntriesInCache(withChild, true);

    // Load direct children entries if necessary
    if (loadDirectChildren) {
      return this._loadDirectChildrenEntries(withChild);
    }

    // Successful load
    return true;
  };

  /**
   * Gets whatever entries are cached for the given element Ids
   * @param elementIds
   * @returns
   */
  private _getCachedEntriesByIds = (elementIds: string[]) => {
    const loadedEntries: ChangedElementEntry[] = [];
    for (const id of elementIds) {
      const entry = this._changedElementEntries.get(id);
      if (entry !== undefined) {
        loadedEntries.push(entry);
      }
    }
    return loadedEntries;
  };

  /**
   * Get loaded changed element entries for the given element Ids. Loads them if needed.
   * @param elementIds Element Ids to obtain entries for
   */
  public async get(elementIds: string[]): Promise<ChangedElementEntry[]> {
    const entries = this._findNotLoadedEntries(elementIds);
    if (entries.length === 0) {
      return this._getCachedEntriesByIds(elementIds);
    }

    // Load the entries fully
    await this.loadEntries(entries);
    // Return the entries since they should be cached now
    return this._getCachedEntriesByIds(elementIds);
  }

  /**
   * Initially loads the given element ids to be visualized and displayed in UI
   * @param elementIds
   */
  public async initialLoad(elementIds: string[]): Promise<void> {
    const entries = this._findNotLoadedEntries(elementIds);
    // Prepare the entries for usage in UI components
    await this._prepareEntries(entries);
  }

  /**
   * Gets all entries at the moment, loaded or not loaded
   */
  public getAll(): ChangedElementEntry[] {
    const all: ChangedElementEntry[] = [];
    this._changedElementEntries.forEach((entry: ChangedElementEntry) => {
      all.push(entry);
    });
    return all;
  }

  public getCurrent(id: string): ChangedElementEntry | undefined {
    return this._changedElementEntries.get(id);
  }

  public getCached(ids: string[]): ChangedElementEntry[] {
    const entries: ChangedElementEntry[] = [];
    for (const id of ids) {
      const entry = this._changedElementEntries.get(id);
      if (entry !== undefined) {
        entries.push(entry);
      }
    }
    return entries;
  }

  /**
   * Potentially very slow, but needed if we intend to generate reports
   */
  public async loadAndGetAllWithLabels(): Promise<ChangedElementEntry[]> {
    const ids: string[] = [];
    this._changedElementEntries.forEach(
      (_entry: ChangedElementEntry, id: string) => {
        ids.push(id);
      },
    );
    const entries = this.getCached(ids);
    if (this._labels !== undefined) {
      return this._labels.populateEntries(entries);
    }
    return entries;
  }

  /**
   * Gets Element Ids of all 'changed' elements, indirectly related changed parents
   * and unchanged child elements of a changed element
   * Useful for controlling visibility of all elements related to the comparison
   */
  public getIdsOfAllChangedElements() {
    const ids = new Set<string>();
    this._changedElementEntries.forEach((entry: ChangedElementEntry) => {
      ids.add(entry.id);
      if (entry.children !== undefined) {
        entry.children.forEach((id: string) => ids.add(id));
      }
    });
    return ids;
  }
  /**
   * Returns the ChangedElementEntry array that relates to the element Ids.
   * This will return whatever is in the cache at the moment
   * @param elementIds Set of element ids to return entries for
   * @param wantChildren If true, will also return entries for the children
   */
  public getEntries(
    elementIds: Set<string>,
    wantChildren?: boolean,
  ): ChangedElementEntry[] {
    const all = this.getAll();
    const entries: ChangedElementEntry[] = [];
    const childElementIds = new Set<string>();
    for (const elem of all) {
      if (elementIds.has(elem.id)) {
        entries.push(elem);
        if (wantChildren && elem.children) {
          for (const child of elem.children) {
            childElementIds.add(child);
          }
        }
      }
    }
    if (wantChildren) {
      for (const elem of all) {
        if (childElementIds.has(elem.id)) {
          entries.push(elem);
        }
      }
    }
    return entries;
  }

  /**
   * Returns a set of element Ids that are children of given model Id
   * @param modelId Id of model to get changed elements from
   */
  public getChangeElementIdsFromModelId(modelId: string):Set<string> {
    return new Set(this.getAll().filter((entry) => entry.modelId === modelId).map((entry) => entry.id));
  }

  /**
   * Returns true if the cache has this element in comparison
   * @param id Id of element to check
   */
  public has(id: string): boolean {
    return this._changedElementEntries.has(id);
  }

  /**
   * Finds the top parents in the internal entries map
   * Only useful if change data contains the parent ids
   * @returns array of parent Ids
   */
  private _findTopParentsInEntries = async (
    iModel: IModelConnection,
    elementIds: string[],
  ): Promise<string[]> => {
    const topParents = new Set<string>();
    const wantedElementIds = new Set<string>(elementIds);
    const elementsMissingParents = new Set<string>();

    for (const entry of this._changedElementEntries) {
      if (wantedElementIds.has(entry[0]) && entry[1].parent !== undefined) {
        if (entry[1].parent === "0") {
          topParents.add(entry[1].id);
        } else if (entry[1].parent === "") {
          // In the case that CELES accumulated old changesets with missing
          // parent data, ensure we find these cases and query for their parents
          elementsMissingParents.add(entry[1].id);
        } else {
          topParents.add(entry[1].parent);
        }
      }
    }

    let result: string[] = [];
    // Query for the parents of elements missing parent data
    if (elementsMissingParents.size !== 0) {
      const missingParentArray: string[] = [];
      // Do a for each instead of spread in case we have too many elements for a spread
      elementsMissingParents.forEach((id: string) =>
        missingParentArray.push(id),
      );
      // Query top parents of missing parent elements
      result = await findTopParents(
        iModel,
        missingParentArray,
        this._findTopParentChunkSize,
        this._updateLoadingProgress,
      );
    }

    // Can't use simple spread operator because we may have too long a set
    for (const parent of topParents) {
      result.push(parent);
    }

    return result;
  };

  /**
   * Find the top parents of the elements given
   * @param iModel
   * @param elementIds
   * @returns
   */
  private _findTopParents = async (
    iModel: IModelConnection,
    elementIds: string[],
  ): Promise<string[]> => {
    if (VersionCompare.manager?.wantFastParentLoad) {
      return this._findTopParentsInEntries(iModel, elementIds);
    }

    return findTopParents(
      iModel,
      elementIds,
      this._findTopParentChunkSize,
      this._updateLoadingProgress,
    );
  };

  /**
   * Populates children arrays using the top parent information available
   * in the change data
   */
  private _findChildrenOfTopParents = () => {
    // This is only necessary for fast parent load functionality
    if (!this._manager.wantFastParentLoad) {
      return;
    }

    // Go through all changed element entries
    // At this point, we should even have the "fake" entries in this set
    for (const pair of this._changedElementEntries) {
      const entry = pair[1];
      // If we have a valid parent Id, find it
      if (entry.parent && entry.parent !== "0") {
        const parentEntry = this._changedElementEntries.get(entry.parent);
        if (parentEntry) {
          // Append the child element to the parent entry
          if (parentEntry.children === undefined) {
            parentEntry.children = [];
          }
          parentEntry.children.push(entry.id);
        }
      }
    }
  };

  /**
   * Prepares all changed element entries by finding their parents
   * and creating any necessary "fake" entries for parent nodes that do not
   * exist in the change data. This gets the entry cache ready to be used
   * by our UI components
   *
   * In the case of not wanting fast parent loading, this function will
   * query for the parent elements and direct children of the elements
   * so that we may be ready to present them in the UI
   *
   * @param entries Changed Element Entries to prepare into the entry cache
   */
  private _prepareEntries = async (entries: ChangedElementEntry[]) => {
    if (!this._currentIModel || !this._targetIModel || !this._labels) {
      VersionCompareUtils.outputVerbose(VersionCompareVerboseMessages.changeElementEntryCacheErrorNotInitialized);
      return;
    }

    // Separate by entries present in current IModel and target IModel
    const currentEntryIds = entries
      .filter((elem: ChangedElementEntry) => {
        return elem.opcode !== DbOpcode.Delete;
      })
      .map((elem: ChangedElementEntry) => elem.id);
    const targetEntryIds = entries
      .filter((elem: ChangedElementEntry) => {
        return elem.opcode === DbOpcode.Delete;
      })
      .map((elem: ChangedElementEntry) => elem.id);

    // Find top parents
    const numTopParentQueries =
      (currentEntryIds.length + targetEntryIds.length) /
      this._findTopParentChunkSize +
      1;
    if (!this._manager.skipParentChildRelationships) {
    this._setCurrentLoadingMessage("msg_findingParents", numTopParentQueries);
<<<<<<< HEAD
    }

    const currentTopParents = !this._manager.skipParentChildRelationships ? await this._findTopParents(
=======
    this._progressCoordinator?.updateProgress(VersionCompareProgressStage.FindParents);
    const currentTopParents = await this._findTopParents(
>>>>>>> 27caa068
      this._currentIModel,
      currentEntryIds,
    ) : currentEntryIds;

    const targetTopParents = !this._manager.skipParentChildRelationships ? await this._findTopParents(
      this._targetIModel,
      targetEntryIds,
    ): targetEntryIds;


    // Find which parents require querying and which ones are available in entries
    const unchangedCurrentTopParents = [];
    const unchangedTargetTopParents = [];
    const availableCurrentTopParents = [];
    const availableTargetTopParents = [];

    // TODO: Consider if we are doing fast parent loading
    for (const parent of currentTopParents) {
      if (!this._changedElementEntries.has(parent)) {
        unchangedCurrentTopParents.push(parent);
      } else {
        availableCurrentTopParents.push(parent);
      }
    }

    // TODO: Consider if we are doing fast parent loading
    for (const parent of targetTopParents) {
      if (!this._changedElementEntries.has(parent)) {
        unchangedTargetTopParents.push(parent);
      } else {
        availableTargetTopParents.push(parent);
      }
    }

    // Get entry data for parents
    const numEntryQueries =
      (unchangedCurrentTopParents.length + unchangedTargetTopParents.length) /
      this._queryEntryChunkSize +
      1;

    this._progressCoordinator?.updateProgress(VersionCompareProgressStage.FindParents, 100);

    this._setCurrentLoadingMessage("msg_obtainingElementData", numEntryQueries);
    this._progressCoordinator?.updateProgress(VersionCompareProgressStage.ObtainElementData);

    const OnObtainDataProgress = (percent: number) => {
      this._progressCoordinator?.addProgress(
        VersionCompareProgressStage.ObtainElementData,
        percent / 2, // hardcoded to 50% cuz once called on currentIModel and once on targetIModel
      );
    }

    const currentParentEntries = await queryEntryDataBulk(
      this._currentIModel,
      VersionCompare.manager?.wantFastParentLoad
        ? unchangedCurrentTopParents
        : currentTopParents,
      this._queryEntryChunkSize,
<<<<<<< HEAD
      this._updateLoadingProgress,
    )
=======
      OnObtainDataProgress,
    );
>>>>>>> 27caa068
    const targetParentEntries = await queryEntryDataBulk(
      this._targetIModel,
      VersionCompare.manager?.wantFastParentLoad
        ? unchangedTargetTopParents
        : targetTopParents,
      this._queryEntryChunkSize,
<<<<<<< HEAD
      this._updateLoadingProgress,
    )
=======
      OnObtainDataProgress,
    );

>>>>>>> 27caa068
    // Put all data into arrays
    const currentQueryData: ChangedElementQueryData[] = [];
    const targetQueryData: ChangedElementQueryData[] = [];
    // Cannot spread because results may be too long for spread operator
    for (const entry of currentParentEntries) {
      currentQueryData.push(entry);
    }
    // Cannot spread because results may be too long for spread operator
    for (const entry of targetParentEntries) {
      targetQueryData.push(entry);
    }

    // Create changed element entries by merging all data
    let parentEntries: ChangedElementEntry[] = [];
    for (const value of currentQueryData) {
      const currentEntry = this._changedElementEntries.get(value.id);
      const entry = generateEntryFromQueryData(value, true, currentEntry);
      parentEntries.push(entry);
    }
    for (const value of targetQueryData) {
      const currentEntry = this._changedElementEntries.get(value.id);
      const entry = generateEntryFromQueryData(value, false, currentEntry);
      parentEntries.push(entry);
    }

    // If leveraging parent id data from change data, then push the available parents into our array
    if (VersionCompare.manager?.wantFastParentLoad) {
      for (const id of availableCurrentTopParents) {
        const entry = this._changedElementEntries.get(id);
        if (entry) {
          parentEntries.push(entry);
        }
      }
      for (const id of availableTargetTopParents) {
        const entry = this._changedElementEntries.get(id);
        if (entry) {
          parentEntries.push(entry);
        }
      }
    }
    this._progressCoordinator?.updateProgress(VersionCompareProgressStage.ObtainElementData, 100);

    this._progressCoordinator?.updateProgress(VersionCompareProgressStage.FindChildren, 0);
    // Load child elements of the root nodes if we are not using fast parent loading
    if (this._childrenCache && !VersionCompare.manager?.wantFastParentLoad && !this._manager.skipParentChildRelationships) {
      // Set update function for UI updates
      this._childrenCache.updateFunction = (percent: number) => {
        this._progressCoordinator?.addProgress(VersionCompareProgressStage.FindChildren, percent);
      }
      const numQueries = this._childrenCache.calculateNumberOfRequests(
        parentEntries.length,
      );
      this._setCurrentLoadingMessage("msg_findingChildren", numQueries);
      // Populate parent entries with their child elements
      parentEntries = await this._childrenCache.populateEntries(parentEntries);
      // Clean-up usage of update function
      this._childrenCache.updateFunction = undefined;
    }
    this._progressCoordinator?.updateProgress(VersionCompareProgressStage.FindChildren, 100);

    // Put together all entries
    const finalEntries: ChangedElementEntry[] = [];
    const parentEntryIds = new Set(parentEntries.map((entry: ChangedElementEntry) => entry.id));
    for (const parent of parentEntries) {
      finalEntries.push({
        ...parent,
        elementType: ChangeElementType.TopAssembly,
      });
    }
    for (const value of entries) {
      // Avoid re-adding parents that exist in the entries already
      if (!parentEntryIds.has(value.id)) {
        finalEntries.push(value);
      }
    }
    // Override those entries in the cache
    this._overrideEntriesInCache(finalEntries);
    // Go through all our entries and use the top parent information
    // to create the children arrays of top parents
    if (!this._manager.skipParentChildRelationships)
      this._findChildrenOfTopParents();

    // Create the data provider and load the changed model nodes
    if (this._uiDataProvider === undefined) {
      // TODO: Improve percentage feedback with query size
      // For now, use the 6 steps (3 per iModel) to get the models
      this._setCurrentLoadingMessage("loadingModelNodes", 6);
      this._updateLoadingProgress();

      this._progressCoordinator?.updateProgress(VersionCompareProgressStage.LoadIModelNodes);

      const model_nodes_increment = 25; // 4 steps progress uin load changed model nodes

      this._uiDataProvider = new ChangesTreeDataProvider(this._manager);
      await this._uiDataProvider.loadChangedModelNodes(
        this._currentIModel,
        this._targetIModel,
        () => this._progressCoordinator?.addProgress(VersionCompareProgressStage.LoadIModelNodes, model_nodes_increment),
      );

      this._progressCoordinator?.updateProgress(VersionCompareProgressStage.LoadIModelNodes, 100);
    }
  };
}<|MERGE_RESOLUTION|>--- conflicted
+++ resolved
@@ -604,20 +604,8 @@
       .map((elem: ChangedElementEntry) => elem.id);
 
     // Find top parents
-    const numTopParentQueries =
-      (currentEntryIds.length + targetEntryIds.length) /
-      this._findTopParentChunkSize +
-      1;
-    if (!this._manager.skipParentChildRelationships) {
-    this._setCurrentLoadingMessage("msg_findingParents", numTopParentQueries);
-<<<<<<< HEAD
-    }
-
+    this._progressCoordinator?.updateProgress(VersionCompareProgressStage.FindParents);
     const currentTopParents = !this._manager.skipParentChildRelationships ? await this._findTopParents(
-=======
-    this._progressCoordinator?.updateProgress(VersionCompareProgressStage.FindParents);
-    const currentTopParents = await this._findTopParents(
->>>>>>> 27caa068
       this._currentIModel,
       currentEntryIds,
     ) : currentEntryIds;
@@ -626,7 +614,6 @@
       this._targetIModel,
       targetEntryIds,
     ): targetEntryIds;
-
 
     // Find which parents require querying and which ones are available in entries
     const unchangedCurrentTopParents = [];
@@ -676,27 +663,17 @@
         ? unchangedCurrentTopParents
         : currentTopParents,
       this._queryEntryChunkSize,
-<<<<<<< HEAD
-      this._updateLoadingProgress,
-    )
-=======
       OnObtainDataProgress,
     );
->>>>>>> 27caa068
     const targetParentEntries = await queryEntryDataBulk(
       this._targetIModel,
       VersionCompare.manager?.wantFastParentLoad
         ? unchangedTargetTopParents
         : targetTopParents,
       this._queryEntryChunkSize,
-<<<<<<< HEAD
-      this._updateLoadingProgress,
-    )
-=======
       OnObtainDataProgress,
     );
 
->>>>>>> 27caa068
     // Put all data into arrays
     const currentQueryData: ChangedElementQueryData[] = [];
     const targetQueryData: ChangedElementQueryData[] = [];
