--- conflicted
+++ resolved
@@ -18,11 +18,8 @@
 import { VersionCompareUtils, VersionCompareVerboseMessages } from "./VerboseMessages.js";
 import { VersionCompare, type VersionCompareFeatureTracking, type VersionCompareOptions } from "./VersionCompare.js";
 import { VisualizationHandler } from "./VisualizationHandler.js";
-<<<<<<< HEAD
 import { extractDrivenByInstances, extractDrivesInstances, transformToAPIChangedElements } from "../utils/utils.js";
-=======
 import { ProgressCoordinator } from "../widgets/ProgressCoordinator.js";
->>>>>>> 27caa068
 
 const LOGGER_CATEGORY = "Version-Compare";
 
@@ -498,6 +495,7 @@
         this.wantAllModels ? undefined : wantedModelClasses,
         false,
         this.filterSpatial,
+        undefined,
         this.loadingProgressEvent,
       );
       // Add source of changes for driven and domain specific element changes
