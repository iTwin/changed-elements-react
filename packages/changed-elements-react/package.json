--- conflicted
+++ resolved
@@ -1,10 +1,6 @@
 {
   "name": "@itwin/changed-elements-react",
-<<<<<<< HEAD
-  "version": "0.4.0",
-=======
   "version": "0.5.0",
->>>>>>> 020a59b4
   "license": "MIT",
   "repository": {
     "type": "git",
