--- conflicted
+++ resolved
@@ -6,16 +6,14 @@
 
 ## [Unreleased](https://github.com/iTwin/changed-elements-react/tree/HEAD/packages/changed-elements-react)
 
-<<<<<<< HEAD
 ### Minor changes
 
 * Update `ChangedElementsWidget` layout
 * Update search bar style in `ChangedElementsWidget`
-=======
+
 ### Fixes
 
 * Fix Elements Widget failing to restore its previous scroll offset when used as AppUI widget
->>>>>>> 6372b163
 
 ## [0.1.0](https://github.com/iTwin/changed-elements-react/tree/v0.1.0/packages/changed-elements-react) - 2023-06-15
 
