# Changelog

All notable changes to this package will be documented in this file.

The format is based on [Keep a Changelog](https://keepachangelog.com/en/1.0.0/), and this project adheres to [Semantic Versioning](https://semver.org/spec/v2.0.0.html).

## [Unreleased](https://github.com/iTwin/changed-elements-react/tree/HEAD/packages/changed-elements-react)

### Patch changes

<<<<<<< HEAD
* Added ability to make toasts optional and added optional call back for onJobUpdate.
=======
* Added new component to modal for handling named versions

## [0.3.10](https://github.com/iTwin/changed-elements-react/tree/v0.3.10/packages/changed-elements-react) - 2024-02-26

### Patch changes

* Callbacks for comparison job progress
* Allow disabling toast messages
>>>>>>> a4bdf361

## [0.3.8](https://github.com/iTwin/changed-elements-react/tree/v0.3.8/packages/changed-elements-react) - 2024-02-14

### Patch changes

* Fix start changeset inclusion when starting comparison jobs.

## [0.3.7](https://github.com/iTwin/changed-elements-react/tree/v0.3.7/packages/changed-elements-react) - 2024-02-14

### Patch changes

* Use itwinui-react as direct dependency.

## [0.3.6](https://github.com/iTwin/changed-elements-react/tree/v0.3.6/packages/changed-elements-react) - 2024-02-13

### Patch changes

* Export V2 selector dialog.

## [0.3.5](https://github.com/iTwin/changed-elements-react/tree/v0.3.5/packages/changed-elements-react) - 2024-02-13

### Patch changes

* Add functionality for using Changed Elements V2 for visualizing changes.
* Changed Elements Widget now works with V2 when supplied with the new prop `useV2Widget`.

## [0.3.4](https://github.com/iTwin/changed-elements-react/tree/v0.3.4/packages/changed-elements-react) - 2023-12-15

### Patch changes

* You can now check change tracking status by calling `VersionCompare.isChangeTrackingEnabled`.

## [0.3.3](https://github.com/iTwin/changed-elements-react/tree/v0.3.3/packages/changed-elements-react) - 2023-10-10

### Fixes

* Fix `ReportGeneratorDialog` not listing any changed properties.

## [0.3.2](https://github.com/iTwin/changed-elements-react/tree/v0.3.2/packages/changed-elements-react) - 2023-09-25

### Patch changes

* Reduce likelihood of style clashes for `ExpandableSearchBar` component.
* Replace outdated CSS variables in `ExpandableSearchBar` style rules.

## [0.3.1](https://github.com/iTwin/changed-elements-react/tree/v0.3.1/packages/changed-elements-react) - 2023-08-31

### Patch changes

* Change empty state appearance of `VersionCompareSelectDialog`.
* Improve changed elements widget startup performance by deferring model node loading.

## [0.3.0](https://github.com/iTwin/changed-elements-react/tree/v0.3.0/packages/changed-elements-react) - 2023-08-14

### Breaking changes

* `VersionCompare.initialize` no longer accepts `iModelsClient` instance. Instead, you have to supply an object which implements our custom `IModelsClient` interface to `VersionCompareContext`. We expose a default client implementation as `ITwinIModelsClient`.

### Minor changes

* `VersionCompareSelectDialog` now updates named version list every time it is mounted.
* Remove `@itwin/imodels-client-management` dependency.

### Fixes

* Fix `VersionCompareSelectDialog` getting stuck in loading state when there are no named versions present.

## [0.2.0](https://github.com/iTwin/changed-elements-react/tree/v0.2.0/packages/changed-elements-react) - 2023-07-20

### Breaking changes

* The package has dropped dependency on `@itwin/appui-react` and thus no longer sets up any frontstages on behalf of the user. If you wish to continue using AppUI, you will have to create a version comparison frontstage yourself. See our [test-app-frontend](../test-app-frontend/src/App/ITwinJsApp/AppUi/) package for an example.

### Minor changes

* Update `ChangedElementsWidget` layout.
* Update search bar style in `ChangedElementsWidget`.
* Expose `ElementList` ref through `ChangedElementsWidget` props.

## [0.1.0](https://github.com/iTwin/changed-elements-react/tree/v0.1.0/packages/changed-elements-react) - 2023-06-15

Initial package release.<|MERGE_RESOLUTION|>--- conflicted
+++ resolved
@@ -8,9 +8,6 @@
 
 ### Patch changes
 
-<<<<<<< HEAD
-* Added ability to make toasts optional and added optional call back for onJobUpdate.
-=======
 * Added new component to modal for handling named versions
 
 ## [0.3.10](https://github.com/iTwin/changed-elements-react/tree/v0.3.10/packages/changed-elements-react) - 2024-02-26
@@ -19,7 +16,6 @@
 
 * Callbacks for comparison job progress
 * Allow disabling toast messages
->>>>>>> a4bdf361
 
 ## [0.3.8](https://github.com/iTwin/changed-elements-react/tree/v0.3.8/packages/changed-elements-react) - 2024-02-14
 
