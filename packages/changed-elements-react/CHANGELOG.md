--- conflicted
+++ resolved
@@ -3,17 +3,8 @@
 All notable changes to this package will be documented in this file.
 
 The format is based on [Keep a Changelog](https://keepachangelog.com/en/1.0.0/), and this project adheres to [Semantic Versioning](https://semver.org/spec/v2.0.0.html).
-<<<<<<< HEAD
-## [0.11.3](https://github.com/iTwin/changed-elements-react/tree/v0.11.3/packages/changed-elements-react) - 2024-11-6
-## Fixes
-
-* Fixed emphasized elements(EE) not being respected when version compare is stopped. Now (version compare)VC restores EE that were present before VC is run.
-
-## [0.11.2](https://github.com/iTwin/changed-elements-react/tree/v0.11.2/packages/changed-elements-react) - 2024-10-29
-=======
 
 ## [Unreleased](https://github.com/iTwin/changed-elements-react/tree/HEAD/packages/changed-elements-react)
->>>>>>> 9a556fe5
 
 * Fixed model toggle when hide all is on. When hide all is on and a model is toggled on we would show only unchanged elements for that model and not all changed elements for given model.
 * Fix the following console warnings in development environment
