--- conflicted
+++ resolved
@@ -13,15 +13,11 @@
   axios@<1.8.2: '>=1.8.2'
   dompurify@<3.2.4: '>=3.2.4'
   esbuild@<=0.24.2: '>=0.25.0'
-<<<<<<< HEAD
-  form-data: '>=4.0.4'
-=======
   eslint-plugin-prettier: '>=5.5.3'
   eslint-config-prettier: '>=10.1.8'
   form-data: '>=4.0.4'
   synckit: '>=0.11.11'
   '@pkgr/core': '>=0.2.9'
->>>>>>> 61284a8e
 
 importers:
 
