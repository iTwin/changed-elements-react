--- conflicted
+++ resolved
@@ -1343,36 +1343,14 @@
   '@types/estree@1.0.6':
     resolution: {integrity: sha512-AYnb1nQyY49te+VRAVgmzfcgjYS91mY5P0TKUDCLEM+gNnA+3T6rWITXRLYCpahpqSQbN5cE+gHpnPyXjHWxcw==}
 
-<<<<<<< HEAD
-  '@types/express-serve-static-core@5.0.5':
-    resolution: {integrity: sha512-GLZPrd9ckqEBFMcVM/qRFAP0Hg3qiVEojgEFsx/N/zKXsBzbGF6z5FBDpZ0+Xhp1xr+qRZYjfGr1cWHB9oFHSA==}
-
-  '@types/express@5.0.0':
-    resolution: {integrity: sha512-DvZriSMehGHL1ZNLzi6MidnsDhUZM/x2pRdDIKdwbUNqqwHxMlRdkxtn6/EPKyqKpHqTl/4nRZsRNLpZxZRpPQ==}
-
-  '@types/geojson@7946.0.14':
-    resolution: {integrity: sha512-WCfD5Ht3ZesJUsONdhvm84dmzWOiOzOAqOncN0++w0lBw1o8OuDNJF2McvvCef/yBqb/HYRahp1BYtODFQ8bRg==}
-=======
   '@types/geojson@7946.0.16':
     resolution: {integrity: sha512-6C8nqWur3j98U6+lXDfTUWIfgvZU+EumvpHKcYjujKH7woYyLj2sUmff0tRhrqM7BohUw7Pz3ZB1jj2gW9Fvmg==}
->>>>>>> 46ea9c8d
 
   '@types/hoist-non-react-statics@3.3.6':
     resolution: {integrity: sha512-lPByRJUer/iN/xa4qpyL0qmL11DqNW81iU/IG1S3uvRUq4oKagz8VCxZjiWkumgt66YT3vOdDgZ0o32sGKtCEw==}
 
-<<<<<<< HEAD
-  '@types/http-errors@2.0.4':
-    resolution: {integrity: sha512-D0CFMMtydbJAegzOyHjtiKPLlvnm3iTZyZRSZoLq2mRhDdmLfIWOCYPfQJ4cu2erKghU++QvjcUjp/5h7hESpA==}
-
-  '@types/mime@1.3.5':
-    resolution: {integrity: sha512-/pyBZWSLD2n0dcHE3hq8s8ZvcETHtEuF+3E7XVt0Ig2nvsVQXdghHVcEkIWjy9A0wKfTn97a/PSDYohKIlnP/w==}
-
-  '@types/node@18.19.67':
-    resolution: {integrity: sha512-wI8uHusga+0ZugNp0Ol/3BqQfEcCCNfojtO6Oou9iVNGPTL6QNSdnUdqq85fRgIorLhLMuPIKpsN98QE9Nh+KQ==}
-=======
   '@types/node@12.20.55':
     resolution: {integrity: sha512-J8xLz7q2OFulZ2cyGTLE1TbbZcjpno7FaN6zdJNrgAdrJ+DZzh/uFR6YrTb4C+nXakvud8Q4+rbhoIWlYQbUFQ==}
->>>>>>> 46ea9c8d
 
   '@types/node@18.19.74':
     resolution: {integrity: sha512-HMwEkkifei3L605gFdV+/UwtpxP6JSzM+xFk2Ia6DNFSwSVBRh9qp5Tgf4lNFOMfPVuU0WnkcWpXZpgn5ufO4A==}
@@ -1380,21 +1358,10 @@
   '@types/prop-types@15.7.14':
     resolution: {integrity: sha512-gNMvNH49DJ7OJYv+KAKn0Xp45p8PLl6zo2YnvDIbTd4J6MER2BmWN49TG7n9LvkyihINxeKW8+3bfS2yDC9dzQ==}
 
-<<<<<<< HEAD
-  '@types/qs@6.9.18':
-    resolution: {integrity: sha512-kK7dgTYDyGqS+e2Q4aK9X3D7q234CIZ1Bv0q/7Z5IwRDoADNU81xXJK/YVyLbLTZCoIwUoDoffFeF+p/eIklAA==}
-
-  '@types/range-parser@1.2.7':
-    resolution: {integrity: sha512-hKormJbkJqzQGhziax5PItDUTMAM9uE2XXQmM37dyd4hVM+5aVl7oVxMVUiVQn2oCQFN/LKCZdvSM0pFRqbSmQ==}
-
-  '@types/react-dom@17.0.25':
-    resolution: {integrity: sha512-urx7A7UxkZQmThYA4So0NelOVjx3V4rNFVJwp0WZlbIK5eM4rNJDiN3R/E9ix0MBh6kAEojk/9YL+Te6D9zHNA==}
-=======
   '@types/react-dom@18.3.5':
     resolution: {integrity: sha512-P4t6saawp+b/dFrUr2cvkVsfvPguwsxtH6dNIYRllMsefqFzkZk5UIjzyDOv5g1dXIPdG4Sp1yCR4Z6RCUsG/Q==}
     peerDependencies:
       '@types/react': ^18.0.0
->>>>>>> 46ea9c8d
 
   '@types/react-redux@7.1.34':
     resolution: {integrity: sha512-GdFaVjEbYv4Fthm2ZLvj1VSCedV7TqE5y1kNwnjSdBOTXuRSgowux6J8TAct15T3CKBr63UMk+2CO7ilRhyrAQ==}
@@ -1410,12 +1377,6 @@
 
   '@types/react@18.3.18':
     resolution: {integrity: sha512-t4yC+vtgnkYjNSKlFx1jkAhH8LgTo2N/7Qvi83kdEaUtMDiwpbLAktKDaAMlRcJ5eSxZkH74eEGt1ky31d7kfQ==}
-
-  '@types/send@0.17.4':
-    resolution: {integrity: sha512-x2EM6TJOybec7c52BX0ZspPodMsQUd5L6PRwOunVyVUhXiBSKf3AezDL8Dgvgt5o0UfKNfuA0eMLr2wLT4AiBA==}
-
-  '@types/serve-static@1.15.7':
-    resolution: {integrity: sha512-W8Ym+h8nhuRwaKPaDw34QUkwsGi6Rc4yYqvKFo5rm2FUEhCFbzVWrxXUxuKK8TASjWsysJY0nsmNCGhCOIsrOw==}
 
   '@types/strip-bom@3.0.0':
     resolution: {integrity: sha512-xevGOReSYGM7g/kUBZzPqCrR/KYAo+F0yiPc85WFTJa0MSLtyFTVTU6cJu/aV4mid7IffDIWqo69THF2o4JiEQ==}
@@ -5053,58 +5014,22 @@
 
   '@types/estree@1.0.6': {}
 
-<<<<<<< HEAD
-  '@types/express-serve-static-core@5.0.5':
-    dependencies:
-      '@types/node': 18.19.67
-      '@types/qs': 6.9.18
-      '@types/range-parser': 1.2.7
-      '@types/send': 0.17.4
-
-  '@types/express@5.0.0':
-    dependencies:
-      '@types/body-parser': 1.19.5
-      '@types/express-serve-static-core': 5.0.5
-      '@types/qs': 6.9.18
-      '@types/serve-static': 1.15.7
-
-  '@types/geojson@7946.0.14': {}
-=======
   '@types/geojson@7946.0.16': {}
->>>>>>> 46ea9c8d
 
   '@types/hoist-non-react-statics@3.3.6':
     dependencies:
       '@types/react': 18.3.18
       hoist-non-react-statics: 3.3.2
 
-<<<<<<< HEAD
-  '@types/http-errors@2.0.4': {}
-
-  '@types/mime@1.3.5': {}
-
-  '@types/node@18.19.67':
-=======
   '@types/node@12.20.55': {}
 
   '@types/node@18.19.74':
->>>>>>> 46ea9c8d
     dependencies:
       undici-types: 5.26.5
 
   '@types/prop-types@15.7.14': {}
 
-<<<<<<< HEAD
-  '@types/prop-types@15.7.13': {}
-
-  '@types/qs@6.9.18': {}
-
-  '@types/range-parser@1.2.7': {}
-
-  '@types/react-dom@17.0.25':
-=======
   '@types/react-dom@18.3.5(@types/react@18.3.18)':
->>>>>>> 46ea9c8d
     dependencies:
       '@types/react': 18.3.18
 
@@ -5133,22 +5058,6 @@
       '@types/prop-types': 15.7.14
       csstype: 3.1.3
 
-<<<<<<< HEAD
-  '@types/scheduler@0.16.8': {}
-
-  '@types/send@0.17.4':
-    dependencies:
-      '@types/mime': 1.3.5
-      '@types/node': 18.19.67
-
-  '@types/serve-static@1.15.7':
-    dependencies:
-      '@types/http-errors': 2.0.4
-      '@types/node': 18.19.67
-      '@types/send': 0.17.4
-
-=======
->>>>>>> 46ea9c8d
   '@types/strip-bom@3.0.0': {}
 
   '@types/strip-json-comments@0.0.30': {}
@@ -7091,16 +7000,10 @@
       define-properties: 1.2.1
       es-abstract: 1.23.9
       es-errors: 1.3.0
-<<<<<<< HEAD
-      get-intrinsic: 1.2.4
-      gopd: 1.2.0
-      which-builtin-type: 1.2.0
-=======
       es-object-atoms: 1.1.1
       get-intrinsic: 1.2.7
       get-proto: 1.0.1
       which-builtin-type: 1.2.1
->>>>>>> 46ea9c8d
 
   regenerator-runtime@0.14.1: {}
 
@@ -7255,11 +7158,7 @@
       define-data-property: 1.1.4
       es-errors: 1.3.0
       function-bind: 1.1.2
-<<<<<<< HEAD
-      get-intrinsic: 1.2.4
-=======
       get-intrinsic: 1.2.7
->>>>>>> 46ea9c8d
       gopd: 1.2.0
       has-property-descriptors: 1.0.2
 
@@ -7385,13 +7284,8 @@
       define-properties: 1.2.1
       es-abstract: 1.23.9
       es-errors: 1.3.0
-<<<<<<< HEAD
-      es-object-atoms: 1.0.0
-      get-intrinsic: 1.2.4
-=======
       es-object-atoms: 1.1.1
       get-intrinsic: 1.2.7
->>>>>>> 46ea9c8d
       gopd: 1.2.0
       has-symbols: 1.1.0
       internal-slot: 1.1.0
@@ -7580,38 +7474,15 @@
 
   typed-array-byte-length@1.0.3:
     dependencies:
-<<<<<<< HEAD
-      call-bind: 1.0.7
-      for-each: 0.3.3
-      gopd: 1.2.0
-      has-proto: 1.1.0
-      is-typed-array: 1.1.13
-=======
       call-bind: 1.0.8
       for-each: 0.3.4
       gopd: 1.2.0
       has-proto: 1.2.0
       is-typed-array: 1.1.15
->>>>>>> 46ea9c8d
 
   typed-array-byte-offset@1.0.4:
     dependencies:
       available-typed-arrays: 1.0.7
-<<<<<<< HEAD
-      call-bind: 1.0.7
-      for-each: 0.3.3
-      gopd: 1.2.0
-      has-proto: 1.1.0
-      is-typed-array: 1.1.13
-      reflect.getprototypeof: 1.0.7
-
-  typed-array-length@1.0.7:
-    dependencies:
-      call-bind: 1.0.7
-      for-each: 0.3.3
-      gopd: 1.2.0
-      is-typed-array: 1.1.13
-=======
       call-bind: 1.0.8
       for-each: 0.3.4
       gopd: 1.2.0
@@ -7625,7 +7496,6 @@
       for-each: 0.3.4
       gopd: 1.2.0
       is-typed-array: 1.1.15
->>>>>>> 46ea9c8d
       possible-typed-array-names: 1.0.0
       reflect.getprototypeof: 1.0.10
 
@@ -7806,14 +7676,9 @@
   which-typed-array@1.1.18:
     dependencies:
       available-typed-arrays: 1.0.7
-<<<<<<< HEAD
-      call-bind: 1.0.7
-      for-each: 0.3.3
-=======
       call-bind: 1.0.8
       call-bound: 1.0.3
       for-each: 0.3.4
->>>>>>> 46ea9c8d
       gopd: 1.2.0
       has-tostringtag: 1.0.2
 
